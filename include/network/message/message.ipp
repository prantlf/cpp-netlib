--- conflicted
+++ resolved
@@ -57,53 +57,28 @@
       destination = destination_;
     }
 
-<<<<<<< HEAD
-  void get_headers(std::function<void(std::string const &, std::string const &)> inserter) const {
-    std::multimap<std::string, std::string>::const_iterator it  = headers_.begin(),
-                                                            end = headers_.end();
-    for (; it != end; ++it) inserter(it->first, it->second);
-  }
-
-  void get_headers(std::string const & name,
-                   std::function<void(std::string const &, std::string const &)> inserter) const {
-    std::multimap<std::string, std::string>::const_iterator it = headers_.find(name),
-                                                            end= headers_.end();
-    while (it != end) {
-      inserter(it->first, it->second);
-      ++it;
-=======
     void get_source(std::string & source) const {
       source = source_;
     }
 
-    void get_headers(boost::function<void(std::string const &, std::string const &)> inserter) const {
+    void get_headers(std::function<void(std::string const &, std::string const &)> inserter) const {
       std::multimap<std::string, std::string>::const_iterator it  = headers_.begin(),
       end = headers_.end();
       for (; it != end; ++it) inserter(it->first, it->second);
->>>>>>> 645cc743
-    }
-
-<<<<<<< HEAD
-  void get_headers(std::function<bool(std::string const &, std::string const &)> predicate,
-                   std::function<void(std::string const &, std::string const &)> inserter) const {
-    std::multimap<std::string, std::string>::const_iterator it = headers_.begin(),
-                                                            end = headers_.end();
-    while (it != end) {
-      if (predicate(it->first, it->second))
-=======
+    }
+
     void get_headers(std::string const & name,
-                     boost::function<void(std::string const &, std::string const &)> inserter) const {
+                     std::function<void(std::string const &, std::string const &)> inserter) const {
       std::multimap<std::string, std::string>::const_iterator it = headers_.find(name),
       end= headers_.end();
       while (it != end) {
->>>>>>> 645cc743
         inserter(it->first, it->second);
         ++it;
       }
     }
 
-    void get_headers(boost::function<bool(std::string const &, std::string const &)> predicate,
-                     boost::function<void(std::string const &, std::string const &)> inserter) const {
+    void get_headers(std::function<bool(std::string const &, std::string const &)> predicate,
+                     std::function<void(std::string const &, std::string const &)> inserter) const {
       std::multimap<std::string, std::string>::const_iterator it = headers_.begin(),
       end = headers_.end();
       while (it != end) {
@@ -117,47 +92,7 @@
       body = body_;
     }
 
-<<<<<<< HEAD
-  void get_body(std::string & body) {
-    body = body_;
-  }
-
-  void get_body(std::function<void(boost::iterator_range<char const *>)> chunk_reader, size_t size) const {
-    static char const * nullptr_ = 0;
-    if (body_read_pos == body_.size())
-      chunk_reader(boost::make_iterator_range(nullptr_, nullptr_));
-    std::string::const_iterator it = body_.begin(),
-                                end = body_.end();
-    std::advance(it, body_read_pos);
-    size_t max_size = std::distance(it, end);
-    size_t max_read = std::min(max_size, size);
-    std::string::const_iterator start = it;
-    end = start;
-    std::advance(end, max_read);
-    body_read_pos += max_read;
-    chunk_reader(boost::make_iterator_range(&(*start), &(*end)));
-  }
-
-  message_pimpl * clone() {
-    message_pimpl * other = new(std::nothrow) message_pimpl;
-    other->destination_ = this->destination_;
-    other->source_ = this->source_;
-    other->headers_ = this->headers_;
-    other->body_ = this->body_;
-    return other;
-  }
-
- private:
-  std::string destination_, source_;
-  std::multimap<std::string, std::string> headers_;
-  // TODO: use Boost.IOStreams here later on.
-  std::string body_;
-  mutable size_t body_read_pos;
-};
-
-message::message()
-=======
-    void get_body(boost::function<void(std::string::const_iterator, size_t)> chunk_reader, size_t size) const {
+    void get_body(std::function<void(std::string::const_iterator, size_t)> chunk_reader, size_t size) const {
       if (body_read_pos == body_.size()) chunk_reader(body_.end(), 0);
       std::string::const_iterator it = body_.begin(),
       end = body_.end();
@@ -189,7 +124,6 @@
   };
 
   message::message()
->>>>>>> 645cc743
   : pimpl(new (std::nothrow) message_pimpl)
   {}
 
@@ -240,21 +174,6 @@
     pimpl->append_body(data);
   }
 
-<<<<<<< HEAD
-void message::get_headers(std::function<void(std::string const &, std::string const &)> inserter) const {
-  pimpl->get_headers(inserter);
-}
-
-void message::get_headers(std::string const & name,
-                          std::function<void(std::string const &, std::string const &)> inserter) const {
-  pimpl->get_headers(name, inserter);
-}
-
-void message::get_headers(std::function<bool(std::string const &, std::string const &)> predicate,
-                          std::function<void(std::string const &, std::string const &)> inserter) const {
-  pimpl->get_headers(predicate, inserter);
-}
-=======
   void message::get_destination(std::string & destination) const {
     pimpl->get_destination(destination);
   }
@@ -263,32 +182,25 @@
     pimpl->get_source(source);
   }
 
-  void message::get_headers(boost::function<void(std::string const &, std::string const &)> inserter) const {
+  void message::get_headers(std::function<void(std::string const &, std::string const &)> inserter) const {
     pimpl->get_headers(inserter);
   }
->>>>>>> 645cc743
 
   void message::get_headers(std::string const & name,
-                            boost::function<void(std::string const &, std::string const &)> inserter) const {
+                            std::function<void(std::string const &, std::string const &)> inserter) const {
     pimpl->get_headers(name, inserter);
   }
 
-<<<<<<< HEAD
-void message::get_body(std::function<void(boost::iterator_range<char const *>)> chunk_reader, size_t size) const {
-  pimpl->get_body(chunk_reader, size);
-}
-=======
-  void message::get_headers(boost::function<bool(std::string const &, std::string const &)> predicate,
-                            boost::function<void(std::string const &, std::string const &)> inserter) const {
+  void message::get_headers(std::function<bool(std::string const &, std::string const &)> predicate,
+                            std::function<void(std::string const &, std::string const &)> inserter) const {
     pimpl->get_headers(predicate, inserter);
   }
->>>>>>> 645cc743
 
   void message::get_body(std::string & body) const {
     pimpl->get_body(body);
   }
 
-  void message::get_body(boost::function<void(std::string::const_iterator, size_t)> chunk_reader, size_t size) const {
+  void message::get_body(std::function<void(std::string::const_iterator, size_t)> chunk_reader, size_t size) const {
     pimpl->get_body(chunk_reader, size);
   }
   
