
# Copyright 2010 Dean Michael Berris.
# Distributed under the Boost Software License, Version 1.0.
# (See accompanying file LICENSE_1_0.txt or copy at
# http://www.boost.org/LICENSE_1_0.txt)

include_directories(${CPP-NETLIB_SOURCE_DIR})
<<<<<<< HEAD
find_package( Boost 1.45.0 REQUIRED unit_test_framework system regex thread filesystem )
find_package( OpenSSL )
find_package( PythonInterp )
=======
>>>>>>> ba8c5739

if (OPENSSL_FOUND)
    include_directories( ${OPENSSL_INCLUDE_DIR} )
    add_definitions(-DBOOST_NETWORK_ENABLE_HTTPS)
endif()

if (Boost_FOUND)
    set ( BOOST_LIBS
        ${Boost_UNIT_TEST_FRAMEWORK_LIBRARY}
        ${Boost_THREAD_LIBRARY}
        ${Boost_SYSTEM_LIBRARY})
    set ( TESTS
        client_constructor_test
        client_get_test
        client_get_different_port_test
        client_get_timeout_test
        client_get_streaming_test
        )
    foreach ( test ${TESTS} )
        if (${CMAKE_CXX_COMPILER_ID} MATCHES GNU)
            set_source_files_properties(${test}.cpp
                PROPERTIES COMPILE_FLAGS "-Wall")
        endif()
        add_executable(cpp-netlib-http-${test} ${test}.cpp)
<<<<<<< HEAD
        add_dependencies(cpp-netlib-http-${test} cppnetlib-uri)
        target_link_libraries(cpp-netlib-http-${test} ${Boost_LIBRARIES} ${CMAKE_THREAD_LIBS_INIT} cppnetlib-uri cppnetlib-client-connections)
=======
        add_dependencies(cpp-netlib-http-${test}
            cppnetlib-uri-parsers
            cppnetlib-client-connections)
        target_link_libraries(cpp-netlib-http-${test}
            ${BOOST_LIBS} ${CMAKE_THREAD_LIBS_INIT}
            cppnetlib-uri-parsers
            cppnetlib-client-connections)
>>>>>>> ba8c5739
        if (OPENSSL_FOUND)
            target_link_libraries(cpp-netlib-http-${test} ${OPENSSL_LIBRARIES})
        endif()
        set_target_properties(cpp-netlib-http-${test}
            PROPERTIES RUNTIME_OUTPUT_DIRECTORY ${CPP-NETLIB_BINARY_DIR}/tests)
        add_test(cpp-netlib-http-${test}
            ${CPP-NETLIB_BINARY_DIR}/tests/cpp-netlib-http-${test})
    endforeach (test)

    set ( SERVER_API_TESTS
        server_constructor_test
        server_async_run_stop_concurrency
        )
    foreach ( test ${SERVER_API_TESTS} )
        if (${CMAKE_CXX_COMPILER_ID} MATCHES GNU)
            set_source_files_properties(${test}.cpp
                PROPERTIES COMPILE_FLAGS "-Wall")
        endif()
        add_executable(cpp-netlib-http-${test} ${test}.cpp)
        add_dependencies(cpp-netlib-http-${test} cppnetlib-server-parsers)
        target_link_libraries(cpp-netlib-http-${test} ${BOOST_LIBS} ${CMAKE_THREAD_LIBS_INIT} cppnetlib-server-parsers)
        set_target_properties(cpp-netlib-http-${test}
            PROPERTIES RUNTIME_OUTPUT_DIRECTORY ${CPP-NETLIB_BINARY_DIR}/tests)
        add_test(cpp-netlib-http-${test}
            ${CPP-NETLIB_BINARY_DIR}/tests/cpp-netlib-http-${test})
    endforeach (test)

    if ( PYTHONINTERP_FOUND )
      set ( SERVER_TESTS
        server_hello_world
        server_async
        server_async_less_copy
        )
      set ( PORT 8000 )
      foreach ( test ${SERVER_TESTS} )
        if (${CMAKE_CXX_COMPILER_ID} MATCHES GNU)
          set_source_files_properties(${test}.cpp
            PROPERTIES COMPILE_FLAGS "-Wall")
        endif()
        add_executable(cpp-netlib-http-${test} ${test}.cpp)
        add_dependencies(cpp-netlib-http-${test} cppnetlib-server-parsers)
        target_link_libraries(cpp-netlib-http-${test} ${BOOST_LIBS} ${CMAKE_THREAD_LIBS_INIT} cppnetlib-server-parsers)
        set_target_properties(cpp-netlib-http-${test}
          PROPERTIES RUNTIME_OUTPUT_DIRECTORY
          ${CPP-NETLIB_BINARY_DIR}/tests)
        add_test(cpp-netlib-${test}
          ${PYTHON_EXECUTABLE}
          ${CPP-NETLIB_SOURCE_DIR}/libs/network/test/httplib_acceptance.py
          ${CPP-NETLIB_BINARY_DIR}/tests/cpp-netlib-http-${test}
          ${PORT}
          ${CPP-NETLIB_BINARY_DIR}/tests/cpp-netlib-http-${test}.passed)
        math (EXPR PORT "${PORT} + 1")
      endforeach (test)
    #else()
    #  message(STATUS "Python not found, won't run server tests."
    endif( PYTHONINTERP_FOUND )

<<<<<<< HEAD

    #set ( INLINED_TESTS
    #    client_include_inlined
    #    server_include_inlined
    #    )
    #foreach ( test ${INLINED_TESTS} )
    #    if (${CMAKE_CXX_COMPILER_ID} MATCHES GNU)
    #        set_source_files_properties(${test}.cpp
    #            PROPERTIES COMPILE_FLAGS "-Wall")
    #    endif()
    #    add_executable(cpp-netlib-http-inlined-${test} ${test}.cpp)
    #    target_link_libraries(cpp-netlib-http-inlined-${test} ${Boost_LIBRARIES} ${CMAKE_THREAD_LIBS_INIT})
    #    if (OPENSSL_FOUND)
    #        target_link_libraries(cpp-netlib-http-inlined-${test} ${OPENSSL_LIBRARIES})
    #    endif()
    #    set_target_properties(cpp-netlib-http-inlined-${test}
    #        PROPERTIES RUNTIME_OUTPUT_DIRECTORY ${CPP-NETLIB_BINARY_DIR}/tests)
    #    add_test(cpp-netlib-http-inlined-${test}
    #        ${CPP-NETLIB_BINARY_DIR}/tests/cpp-netlib-http-inlined-${test})
    #endforeach (test)
=======
    set ( INLINED_TESTS
        client_include_inlined
        server_include_inlined
        )
    foreach ( test ${INLINED_TESTS} )
        if (${CMAKE_CXX_COMPILER_ID} MATCHES GNU)
            set_source_files_properties(${test}.cpp
                PROPERTIES COMPILE_FLAGS "-Wall")
        endif()
        add_executable(cpp-netlib-http-inlined-${test} ${test}.cpp)
        target_link_libraries(cpp-netlib-http-inlined-${test} ${BOOST_LIBS} ${CMAKE_THREAD_LIBS_INIT})
        if (OPENSSL_FOUND)
            target_link_libraries(cpp-netlib-http-inlined-${test} ${OPENSSL_LIBRARIES})
        endif()
        set_target_properties(cpp-netlib-http-inlined-${test}
            PROPERTIES RUNTIME_OUTPUT_DIRECTORY ${CPP-NETLIB_BINARY_DIR}/tests)
        add_test(cpp-netlib-http-inlined-${test}
            ${CPP-NETLIB_BINARY_DIR}/tests/cpp-netlib-http-inlined-${test})
    endforeach (test)
>>>>>>> ba8c5739

endif()<|MERGE_RESOLUTION|>--- conflicted
+++ resolved
@@ -5,12 +5,7 @@
 # http://www.boost.org/LICENSE_1_0.txt)
 
 include_directories(${CPP-NETLIB_SOURCE_DIR})
-<<<<<<< HEAD
-find_package( Boost 1.45.0 REQUIRED unit_test_framework system regex thread filesystem )
-find_package( OpenSSL )
 find_package( PythonInterp )
-=======
->>>>>>> ba8c5739
 
 if (OPENSSL_FOUND)
     include_directories( ${OPENSSL_INCLUDE_DIR} )
@@ -35,18 +30,13 @@
                 PROPERTIES COMPILE_FLAGS "-Wall")
         endif()
         add_executable(cpp-netlib-http-${test} ${test}.cpp)
-<<<<<<< HEAD
-        add_dependencies(cpp-netlib-http-${test} cppnetlib-uri)
-        target_link_libraries(cpp-netlib-http-${test} ${Boost_LIBRARIES} ${CMAKE_THREAD_LIBS_INIT} cppnetlib-uri cppnetlib-client-connections)
-=======
         add_dependencies(cpp-netlib-http-${test}
-            cppnetlib-uri-parsers
+            cppnetlib-uri
             cppnetlib-client-connections)
         target_link_libraries(cpp-netlib-http-${test}
             ${BOOST_LIBS} ${CMAKE_THREAD_LIBS_INIT}
-            cppnetlib-uri-parsers
+            cppnetlib-uri
             cppnetlib-client-connections)
->>>>>>> ba8c5739
         if (OPENSSL_FOUND)
             target_link_libraries(cpp-netlib-http-${test} ${OPENSSL_LIBRARIES})
         endif()
@@ -74,37 +64,35 @@
             ${CPP-NETLIB_BINARY_DIR}/tests/cpp-netlib-http-${test})
     endforeach (test)
 
-    if ( PYTHONINTERP_FOUND )
-      set ( SERVER_TESTS
-        server_hello_world
-        server_async
-        server_async_less_copy
-        )
-      set ( PORT 8000 )
-      foreach ( test ${SERVER_TESTS} )
-        if (${CMAKE_CXX_COMPILER_ID} MATCHES GNU)
-          set_source_files_properties(${test}.cpp
-            PROPERTIES COMPILE_FLAGS "-Wall")
-        endif()
-        add_executable(cpp-netlib-http-${test} ${test}.cpp)
-        add_dependencies(cpp-netlib-http-${test} cppnetlib-server-parsers)
-        target_link_libraries(cpp-netlib-http-${test} ${BOOST_LIBS} ${CMAKE_THREAD_LIBS_INIT} cppnetlib-server-parsers)
-        set_target_properties(cpp-netlib-http-${test}
-          PROPERTIES RUNTIME_OUTPUT_DIRECTORY
-          ${CPP-NETLIB_BINARY_DIR}/tests)
-        add_test(cpp-netlib-${test}
-          ${PYTHON_EXECUTABLE}
-          ${CPP-NETLIB_SOURCE_DIR}/libs/network/test/httplib_acceptance.py
-          ${CPP-NETLIB_BINARY_DIR}/tests/cpp-netlib-http-${test}
-          ${PORT}
-          ${CPP-NETLIB_BINARY_DIR}/tests/cpp-netlib-http-${test}.passed)
-        math (EXPR PORT "${PORT} + 1")
-      endforeach (test)
-    #else()
-    #  message(STATUS "Python not found, won't run server tests."
-    endif( PYTHONINTERP_FOUND )
-
-<<<<<<< HEAD
+    # if ( PYTHONINTERP_FOUND )
+    #   set ( SERVER_TESTS
+    #     server_hello_world
+    #     server_async
+    #     server_async_less_copy
+    #     )
+    #   set ( PORT 8000 )
+    #   foreach ( test ${SERVER_TESTS} )
+    #     if (${CMAKE_CXX_COMPILER_ID} MATCHES GNU)
+    #       set_source_files_properties(${test}.cpp
+    #         PROPERTIES COMPILE_FLAGS "-Wall")
+    #     endif()
+    #     add_executable(cpp-netlib-http-${test} ${test}.cpp)
+    #     add_dependencies(cpp-netlib-http-${test} cppnetlib-server-parsers)
+    #     target_link_libraries(cpp-netlib-http-${test} ${BOOST_LIBS} ${CMAKE_THREAD_LIBS_INIT} cppnetlib-server-parsers)
+    #     set_target_properties(cpp-netlib-http-${test}
+    #       PROPERTIES RUNTIME_OUTPUT_DIRECTORY
+    #       ${CPP-NETLIB_BINARY_DIR}/tests)
+    #     add_test(cpp-netlib-${test}
+    #       ${PYTHON_EXECUTABLE}
+    #       ${CPP-NETLIB_SOURCE_DIR}/libs/network/test/httplib_acceptance.py
+    #       ${CPP-NETLIB_BINARY_DIR}/tests/cpp-netlib-http-${test}
+    #       ${PORT}
+    #       ${CPP-NETLIB_BINARY_DIR}/tests/cpp-netlib-http-${test}.passed)
+    #     math (EXPR PORT "${PORT} + 1")
+    #   endforeach (test)
+    # #else()
+    # #  message(STATUS "Python not found, won't run server tests."
+    # endif( PYTHONINTERP_FOUND )
 
     #set ( INLINED_TESTS
     #    client_include_inlined
@@ -116,7 +104,7 @@
     #            PROPERTIES COMPILE_FLAGS "-Wall")
     #    endif()
     #    add_executable(cpp-netlib-http-inlined-${test} ${test}.cpp)
-    #    target_link_libraries(cpp-netlib-http-inlined-${test} ${Boost_LIBRARIES} ${CMAKE_THREAD_LIBS_INIT})
+    #    target_link_libraries(cpp-netlib-http-inlined-${test} ${BOOST_LIBS} ${CMAKE_THREAD_LIBS_INIT})
     #    if (OPENSSL_FOUND)
     #        target_link_libraries(cpp-netlib-http-inlined-${test} ${OPENSSL_LIBRARIES})
     #    endif()
@@ -125,26 +113,5 @@
     #    add_test(cpp-netlib-http-inlined-${test}
     #        ${CPP-NETLIB_BINARY_DIR}/tests/cpp-netlib-http-inlined-${test})
     #endforeach (test)
-=======
-    set ( INLINED_TESTS
-        client_include_inlined
-        server_include_inlined
-        )
-    foreach ( test ${INLINED_TESTS} )
-        if (${CMAKE_CXX_COMPILER_ID} MATCHES GNU)
-            set_source_files_properties(${test}.cpp
-                PROPERTIES COMPILE_FLAGS "-Wall")
-        endif()
-        add_executable(cpp-netlib-http-inlined-${test} ${test}.cpp)
-        target_link_libraries(cpp-netlib-http-inlined-${test} ${BOOST_LIBS} ${CMAKE_THREAD_LIBS_INIT})
-        if (OPENSSL_FOUND)
-            target_link_libraries(cpp-netlib-http-inlined-${test} ${OPENSSL_LIBRARIES})
-        endif()
-        set_target_properties(cpp-netlib-http-inlined-${test}
-            PROPERTIES RUNTIME_OUTPUT_DIRECTORY ${CPP-NETLIB_BINARY_DIR}/tests)
-        add_test(cpp-netlib-http-inlined-${test}
-            ${CPP-NETLIB_BINARY_DIR}/tests/cpp-netlib-http-inlined-${test})
-    endforeach (test)
->>>>>>> ba8c5739
 
 endif()