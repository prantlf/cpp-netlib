--- conflicted
+++ resolved
@@ -7,26 +7,8 @@
 // http://www.boost.org/LICENSE_1_0.txt)
 
 #include <boost/algorithm/string/predicate.hpp>
-
-<<<<<<< HEAD
-#include <boost/spirit/include/qi_core.hpp>
-#include <boost/spirit/include/qi_sequence.hpp>
-#include <boost/spirit/include/qi_raw.hpp>
-#include <boost/spirit/include/qi_plus.hpp>
-#include <boost/spirit/include/qi_parse.hpp>
-#include <boost/spirit/include/qi_char_.hpp>
-#include <boost/spirit/include/qi_uint.hpp>
-#include <boost/spirit/include/qi_lexeme.hpp>
-#include <boost/spirit/include/qi_eps.hpp>
-#include <boost/spirit/include/qi_optional.hpp>
-#include <boost/spirit/include/phoenix_operator.hpp>
-#include <boost/spirit/include/support_ascii.hpp>
-#include <boost/spirit/include/support_argument.hpp>
-#include <ciso646>
-=======
 #include <boost/network/traits/string.hpp>
 #include <boost/network/uri/detail/parse_uri.hpp>
->>>>>>> 551a6b6b
 
 namespace boost { namespace network { namespace uri { 
 
@@ -50,32 +32,8 @@
                         return false;
                 }
 
-<<<<<<< HEAD
-                qi::rule<iterator, string_type::value_type()> gen_delims = qi::char_(":/?#[]@");
-                qi::rule<iterator, string_type::value_type()> sub_delims = qi::char_("!$&'()*+,;=");
-                qi::rule<iterator, string_type::value_type()> reserved = gen_delims | sub_delims;
-                qi::rule<iterator, string_type::value_type()> unreserved = qi::alnum | qi::char_("-._~");
-                qi::rule<iterator, string_type()> pct_encoded = qi::raw[qi::char_("%") >> qi::repeat(2)[qi::xdigit]];
-                qi::rule<iterator, string_type()> pchar = qi::raw[unreserved | pct_encoded | sub_delims | qi::char_(":@")];
-                
-                hostname<tags::http_default_8bit_tcp_resolve>::parser<iterator> hostname;
-                bool ok = parse(
-                        start_, end_,
-                        (
-                         qi::lit("//")
-                         >> -qi::lexeme[qi::raw[*(unreserved | pct_encoded | sub_delims | qi::char_(":"))] >> '@']
-                         >> hostname
-                         >> -qi::lexeme[':' >> qi::ushort_]
-                         >> -qi::lexeme['/' >> qi::raw[*pchar >> *('/' > *pchar)]]
-                         >> -qi::lexeme['?' >> qi::raw[*(pchar | qi::char_("/?"))]]
-                         >> -qi::lexeme['#' >> qi::raw[*(pchar | qi::char_("/?"))]]
-                        ),
-                        result
-                        );
-=======
                 if ((not parts.host) || parts.host->empty())
                     return false;
->>>>>>> 551a6b6b
 
                 return true;
             }
