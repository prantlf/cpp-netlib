--- conflicted
+++ resolved
@@ -1,13 +1,14 @@
 #ifndef BOOST_NETWORK_PROTOCOL_HTTP_IMPL_HTTP_ASYNC_CONNECTION_HPP_20100601
 #define BOOST_NETWORK_PROTOCOL_HTTP_IMPL_HTTP_ASYNC_CONNECTION_HPP_20100601
 
+// Copyright 2010 (C) Dean Michael Berris
+// Copyright 2010 (C) Sinefunc, Inc.
 // Copyright 2011 Dean Michael Berris (dberris@google.com).
 // Copyright 2011 Google,Inc.
 // Distributed under the Boost Software License, Version 1.0.
 // (See accompanying file LICENSE_1_0.txt or copy at
 // http://www.boost.org/LICENSE_1_0.txt)
 
-<<<<<<< HEAD
 #include <boost/shared_ptr.hpp>
 #include <boost/scoped_ptr.hpp>
 #include <boost/network/protocol/http/client/client_connection.hpp>
@@ -49,436 +50,6 @@
   explicit http_async_connection(shared_ptr<http_async_connection_pimpl>);
   shared_ptr<http_async_connection_pimpl> pimpl;
 };
-=======
-#include <boost/network/version.hpp>
-#include <boost/network/detail/debug.hpp>
-#include <boost/thread/future.hpp>
-#include <boost/throw_exception.hpp>
-#include <boost/cstdint.hpp>
-#include <boost/range/algorithm/transform.hpp>
-#include <boost/algorithm/string/trim.hpp>
-#include <boost/network/constants.hpp>
-#include <boost/network/traits/ostream_iterator.hpp>
-#include <boost/network/traits/istream.hpp>
-#include <boost/logic/tribool.hpp>
-#include <boost/network/protocol/http/parser/incremental.hpp>
-#include <boost/network/protocol/http/message/wrappers/uri.hpp>
-#include <boost/network/protocol/http/client/connection/async_protocol_handler.hpp>
-#include <boost/network/protocol/http/algorithms/linearize.hpp>
-#include <boost/array.hpp>
-#include <boost/assert.hpp>
-#include <boost/bind/protect.hpp>
-#include <iterator>
-
-#include <boost/network/protocol/http/traits/delegate_factory.hpp>
-
-namespace boost { namespace network { namespace http { namespace impl {
-
-  template <class Tag, unsigned version_major, unsigned version_minor>
-  struct async_connection_base;
-
-  namespace placeholders = boost::asio::placeholders;
-
-  template <class Tag, unsigned version_major, unsigned version_minor>
-  struct http_async_connection
-    : async_connection_base<Tag,version_major,version_minor>,
-    protected http_async_protocol_handler<Tag,version_major,version_minor>,
-    boost::enable_shared_from_this<http_async_connection<Tag,version_major,version_minor> >
-  {
-      typedef async_connection_base<Tag,version_major,version_minor> base;
-      typedef http_async_protocol_handler<Tag,version_major,version_minor> protocol_base;
-      typedef typename base::resolver_type resolver_type;
-      typedef typename base::resolver_base::resolver_iterator resolver_iterator;
-      typedef typename base::resolver_base::resolver_iterator_pair resolver_iterator_pair;
-      typedef typename base::response response;
-      typedef typename base::string_type string_type;
-      typedef typename base::request request;
-      typedef typename base::resolver_base::resolve_function resolve_function;
-      typedef typename base::body_callback_function_type body_callback_function_type;
-      typedef http_async_connection<Tag,version_major,version_minor> this_type;
-      typedef typename delegate_factory<Tag>::type delegate_factory_type;
-      typedef typename delegate_factory_type::connection_delegate_ptr
-          connection_delegate_ptr;
-
-      http_async_connection(resolver_type & resolver,
-                            resolve_function resolve,
-                            bool follow_redirect,
-                            connection_delegate_ptr delegate)
-          :
-            follow_redirect_(follow_redirect),
-            resolver_(resolver),
-            resolve_(resolve),
-            request_strand_(resolver.get_io_service()),
-            delegate_(delegate) {}
-
-      // This is the main entry point for the connection/request pipeline. We're
-      // overriding async_connection_base<...>::start(...) here which is called
-      // by the client.
-      virtual response start(request const & request,
-                             string_type const & method,
-                             bool get_body,
-                             body_callback_function_type callback) {
-        response response_;
-        this->init_response(response_, get_body);
-        linearize(request, method, version_major, version_minor,
-          std::ostreambuf_iterator<typename char_<Tag>::type>(&command_streambuf));
-        this->method = method;
-        boost::uint16_t port_ = port(request);
-        resolve_(resolver_,
-                 host(request),
-                 port_,
-                 request_strand_.wrap(
-                     boost::bind(&this_type::handle_resolved,
-                                 this_type::shared_from_this(),
-                                 port_,
-                                 get_body,
-                                 callback,
-                                 _1,
-                                 _2)));
-        return response_;
-      }
-
-  private:
-
-    http_async_connection(http_async_connection const &); // = delete
-
-    void set_errors(boost::system::error_code const & ec) {
-      boost::system::system_error error(ec);
-      this->version_promise.set_exception(boost::copy_exception(error));
-      this->status_promise.set_exception(boost::copy_exception(error));
-      this->status_message_promise.set_exception(boost::copy_exception(error));
-      this->headers_promise.set_exception(boost::copy_exception(error));
-      this->source_promise.set_exception(boost::copy_exception(error));
-      this->destination_promise.set_exception(boost::copy_exception(error));
-      this->body_promise.set_exception(boost::copy_exception(error));
-    }
-
-    void handle_resolved(boost::uint16_t port,
-                         bool get_body,
-                         body_callback_function_type callback,
-                         boost::system::error_code const & ec,
-                         resolver_iterator_pair endpoint_range) {
-      if (!ec && !boost::empty(endpoint_range)) {
-        // Here we deal with the case that there was an error encountered and
-        // that there's still more endpoints to try connecting to.
-        resolver_iterator iter = boost::begin(endpoint_range);
-        asio::ip::tcp::endpoint endpoint(iter->endpoint().address(), port);
-        delegate_->connect(endpoint,
-                           request_strand_.wrap(
-                               boost::bind(
-                                   &this_type::handle_connected,
-                                   this_type::shared_from_this(),
-                                   port,
-                                   get_body,
-                                   callback,
-                                   std::make_pair(++iter,
-                                                  resolver_iterator()),
-                                   placeholders::error)));
-      } else {
-        set_errors(ec ? ec : boost::asio::error::host_not_found);
-      }
-    }
-
-    void handle_connected(boost::uint16_t port,
-                          bool get_body,
-                          body_callback_function_type callback,
-                          resolver_iterator_pair endpoint_range,
-                          boost::system::error_code const & ec) {
-      if (!ec) {
-        BOOST_ASSERT(delegate_.get() != 0);
-        delegate_->write(command_streambuf,
-                         request_strand_.wrap(
-                             boost::bind(
-                                 &this_type::handle_sent_request,
-                                 this_type::shared_from_this(),
-                                 get_body,
-                                 callback,
-                                 placeholders::error,
-                                 placeholders::bytes_transferred)));
-      } else {
-        if (!boost::empty(endpoint_range)) {
-          resolver_iterator iter = boost::begin(endpoint_range);
-          asio::ip::tcp::endpoint endpoint(iter->endpoint().address(), port);
-          delegate_->connect(endpoint,
-                             request_strand_.wrap(
-                                 boost::bind(
-                                     &this_type::handle_connected,
-                                     this_type::shared_from_this(),
-                                     port,
-                                     get_body,
-                                     callback,
-                                     std::make_pair(++iter,
-                                                    resolver_iterator()),
-                                     placeholders::error)));
-        } else {
-          set_errors(ec ? ec : boost::asio::error::host_not_found);
-        }
-      }
-    }
-
-    enum state_t {
-      version, status, status_message, headers, body
-    };
-
-    void handle_sent_request(bool get_body,
-                             body_callback_function_type callback,
-                             boost::system::error_code const & ec,
-                             std::size_t bytes_transferred) {
-      if (!ec) {
-        delegate_->read_some(
-            boost::asio::mutable_buffers_1(this->part.c_array(),
-                                           this->part.size()),
-            request_strand_.wrap(
-                boost::bind(&this_type::handle_received_data,
-                            this_type::shared_from_this(),
-                            version, get_body, callback,
-                            placeholders::error,
-                            placeholders::bytes_transferred)));
-      } else {
-        set_errors(ec);
-      }
-    }
-
-    void handle_received_data(state_t state, bool get_body, body_callback_function_type callback, boost::system::error_code const & ec, std::size_t bytes_transferred) {
-        static long short_read_error = 335544539;
-        bool is_ssl_short_read_error = 
-#ifdef BOOST_NETWORK_ENABLE_HTTPS
-        ec.category() == asio::error::ssl_category &&
-        ec.value() == short_read_error
-#else
-        false
-#endif
-        ;
-        if (!ec || ec == boost::asio::error::eof || is_ssl_short_read_error) {
-        logic::tribool parsed_ok;
-        size_t remainder;
-        switch(state) {
-          case version:
-            parsed_ok =
-                this->parse_version(delegate_,
-                                    request_strand_.wrap(
-                                        boost::bind(
-                                            &this_type::handle_received_data,
-                                            this_type::shared_from_this(),
-                                            version, get_body, callback,
-                                            placeholders::error,
-                                            placeholders::bytes_transferred)),
-                                    bytes_transferred);
-            if (!parsed_ok || indeterminate(parsed_ok)) return;
-          case status:
-            parsed_ok =
-                this->parse_status(delegate_,
-                                   request_strand_.wrap(
-                                       boost::bind(
-                                           &this_type::handle_received_data,
-                                           this_type::shared_from_this(),
-                                           status, get_body, callback,
-                                           placeholders::error,
-                                           placeholders::bytes_transferred)),
-                                   bytes_transferred);
-            if (!parsed_ok || indeterminate(parsed_ok)) return;
-          case status_message:
-            parsed_ok =
-              this->parse_status_message(delegate_,
-                request_strand_.wrap(
-                  boost::bind(
-                    &this_type::handle_received_data,
-                    this_type::shared_from_this(),
-                    status_message, get_body, callback,
-                    placeholders::error, placeholders::bytes_transferred
-                    )
-                  ),
-                bytes_transferred
-                );
-            if (!parsed_ok || indeterminate(parsed_ok)) return;
-          case headers:
-            // In the following, remainder is the number of bytes that remain
-            // in the buffer. We need this in the body processing to make sure
-            // that the data remaining in the buffer is dealt with before
-            // another call to get more data for the body is scheduled.
-            fusion::tie(parsed_ok, remainder) =
-              this->parse_headers(delegate_,
-                request_strand_.wrap(
-                  boost::bind(
-                    &this_type::handle_received_data,
-                    this_type::shared_from_this(),
-                    headers, get_body, callback,
-                    placeholders::error, placeholders::bytes_transferred
-                    )
-                  ),
-                bytes_transferred
-                );
-
-            if (!parsed_ok || indeterminate(parsed_ok)) return;
-
-            if (!get_body) {
-              // We short-circuit here because the user does not
-              // want to get the body (in the case of a HEAD
-              // request).
-              this->body_promise.set_value("");
-              this->destination_promise.set_value("");
-              this->source_promise.set_value("");
-              this->part.assign('\0');
-              this->response_parser_.reset();
-              return;
-            }
-
-            if (callback) {
-              // Here we deal with the spill-over data from the
-              // headers processing. This means the headers data
-              // has already been parsed appropriately and we're
-              // looking to treat everything that remains in the
-              // buffer.
-              typename protocol_base::buffer_type::const_iterator begin = this->part_begin;
-              typename protocol_base::buffer_type::const_iterator end = begin;
-              std::advance(end, remainder);
-
-              // We're setting the body promise here to an empty string because
-              // this can be used as a signaling mechanism for the user to
-              // determine that the body is now ready for processing, even
-              // though the callback is already provided.
-              this->body_promise.set_value("");
-
-              // The invocation of the callback is synchronous to allow us to
-              // wait before scheduling another read.
-              callback(make_iterator_range(begin, end), ec);
-
-              delegate_->read_some(
-                  boost::asio::mutable_buffers_1(this->part.c_array(),
-                                                 this->part.size()),
-                  request_strand_.wrap(
-                      boost::bind(&this_type::handle_received_data,
-                                  this_type::shared_from_this(),
-                                  body,
-                                  get_body,
-                                  callback,
-                                  placeholders::error,
-                                  placeholders::bytes_transferred)));
-            } else {
-              // Here we handle the body data ourself and append to an
-              // ever-growing string buffer.
-              this->parse_body(
-                delegate_,
-                request_strand_.wrap(
-                  boost::bind(
-                    &this_type::handle_received_data,
-                    this_type::shared_from_this(),
-                    body, get_body, callback,
-                    placeholders::error, placeholders::bytes_transferred
-                    )
-                  ),
-                remainder);
-            }
-            return;
-          case body:
-            if (ec == boost::asio::error::eof || is_ssl_short_read_error) {
-              // Here we're handling the case when the connection has been
-              // closed from the server side, or at least that the end of file
-              // has been reached while reading the socket. This signals the end
-              // of the body processing chain.
-              if (callback) {
-                typename protocol_base::buffer_type::const_iterator begin =
-                    this->part.begin(),
-                    end = begin;
-                std::advance(end, bytes_transferred);
-
-                // We call the callback function synchronously passing the error
-                // condition (in this case, end of file) so that it can handle
-                // it appropriately.
-                callback(make_iterator_range(begin, end), ec);
-              } else {
-                string_type body_string;
-                std::swap(body_string, this->partial_parsed);
-                body_string.append(
-                  this->part.begin()
-                  , bytes_transferred
-                  );
-                this->body_promise.set_value(body_string);
-              }
-              // TODO set the destination value somewhere!
-              this->destination_promise.set_value("");
-              this->source_promise.set_value("");
-              this->part.assign('\0');
-              this->response_parser_.reset();
-            } else {
-              // This means the connection has not been closed yet and we want to get more
-              // data.
-              if (callback) {
-                // Here we have a body_handler callback. Let's invoke the
-                // callback from here and make sure we're getting more data
-                // right after.
-                typename protocol_base::buffer_type::const_iterator begin = this->part.begin();
-                typename protocol_base::buffer_type::const_iterator end = begin;
-                std::advance(end, bytes_transferred);
-                callback(make_iterator_range(begin, end), ec);
-                delegate_->read_some(
-                    boost::asio::mutable_buffers_1(
-                        this->part.c_array(),
-                        this->part.size()),
-                    request_strand_.wrap(
-                        boost::bind(
-                            &this_type::handle_received_data,
-                            this_type::shared_from_this(),
-                            body,
-                            get_body,
-                            callback,
-                            placeholders::error,
-                            placeholders::bytes_transferred)));
-              } else {
-                // Here we don't have a body callback. Let's
-                // make sure that we deal with the remainder
-                // from the headers part in case we do have data
-                // that's still in the buffer.
-                this->parse_body(delegate_,
-                                 request_strand_.wrap(
-                                     boost::bind(
-                                         &this_type::handle_received_data,
-                                         this_type::shared_from_this(),
-                                         body,
-                                         get_body,
-                                         callback,
-                                         placeholders::error,
-                                         placeholders::bytes_transferred)),
-                                 bytes_transferred);
-              }
-            }
-            return;
-          default:
-            BOOST_ASSERT(false && "Bug, report this to the developers!");
-        }
-      } else {
-        boost::system::system_error error(ec);
-        this->source_promise.set_exception(boost::copy_exception(error));
-        this->destination_promise.set_exception(boost::copy_exception(error));
-        switch (state) {
-          case version:
-            this->version_promise.set_exception(boost::copy_exception(error));
-          case status:
-            this->status_promise.set_exception(boost::copy_exception(error));
-          case status_message:
-            this->status_message_promise.set_exception(boost::copy_exception(error));
-          case headers:
-            this->headers_promise.set_exception(boost::copy_exception(error));
-          case body:
-            this->body_promise.set_exception(boost::copy_exception(error));
-            break;
-          default:
-            BOOST_ASSERT(false && "Bug, report this to the developers!");
-        }
-      }
-    }
-
-    bool follow_redirect_;
-    resolver_type & resolver_;
-    resolve_function resolve_;
-    boost::asio::io_service::strand request_strand_;
-    connection_delegate_ptr delegate_;
-    boost::asio::streambuf command_streambuf;
-    string_type method;
-  };
-
-} // namespace impl
->>>>>>> a7963291
 
 } // namespace http
 
