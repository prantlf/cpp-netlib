--- conflicted
+++ resolved
@@ -201,9 +201,6 @@
     }
 
     void handle_received_data(state_t state, bool get_body, body_callback_function_type callback, boost::system::error_code const & ec, std::size_t bytes_transferred) {
-<<<<<<< HEAD
-        if (!ec || ec == boost::asio::error::eof) {
-=======
         static long short_read_error = 335544539;
         bool is_ssl_short_read_error = 
 #ifdef BOOST_NETWORK_ENABLE_HTTPS
@@ -214,7 +211,6 @@
 #endif
         ;
         if (!ec || ec == boost::asio::error::eof || is_ssl_short_read_error) {
->>>>>>> 2f407764
         logic::tribool parsed_ok;
         size_t remainder;
         switch(state) {
