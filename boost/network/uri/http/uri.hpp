#ifndef BOOST_NETWORK_URL_HTTP_URL_HPP_
#define BOOST_NETWORK_URL_HTTP_URL_HPP_

// Copyright 2009 Dean Michael Berris, Jeroen Habraken.
// Distributed under the Boost Software License, Version 1.0.
// (See accompanying file LICENSE_1_0.txt or copy at
// http://www.boost.org/LICENSE_1_0.txt)

#include <boost/cstdint.hpp>
#include <boost/algorithm/string/predicate.hpp>

#include <boost/network/tags.hpp>
#include <boost/network/traits/string.hpp>
#include <boost/network/uri/basic_uri_fwd.hpp>
#include <boost/network/uri/http/detail/parse_specific.hpp>

namespace boost { namespace network { namespace uri {

    template <>
        struct basic_uri<tags::http_default_8bit_tcp_resolve> : uri_base<tags::http_default_8bit_tcp_resolve> {
            typedef uri_base<tags::http_default_8bit_tcp_resolve>::string_type string_type;
            using uri_base<tags::http_default_8bit_tcp_resolve>::operator=;
            using uri_base<tags::http_default_8bit_tcp_resolve>::swap;

            basic_uri() : uri_base<tags::http_default_8bit_tcp_resolve>() {}
            basic_uri(uri_base<tags::http_default_8bit_tcp_resolve>::string_type const & uri) : uri_base<tags::http_default_8bit_tcp_resolve>(uri) {}

<<<<<<< HEAD
            string_type host() const {
                return parts_.host;
            }

            uint16_t port() const {
=======
            boost::uint32_t port() const {
>>>>>>> 551a6b6b
                return parts_.port ? *(parts_.port) : 
                    (boost::iequals(parts_.scheme, string_type("https")) ? 443u : 80u);
            }
        };

    inline
<<<<<<< HEAD
        uint16_t
=======
        boost::uint32_t
>>>>>>> 551a6b6b
        port(basic_uri<tags::http_default_8bit_tcp_resolve> const & uri) {
            return uri.port();
        }

} // namespace uri

} // namespace network

} // namespace boost

#endif
<|MERGE_RESOLUTION|>--- conflicted
+++ resolved
@@ -25,26 +25,18 @@
             basic_uri() : uri_base<tags::http_default_8bit_tcp_resolve>() {}
             basic_uri(uri_base<tags::http_default_8bit_tcp_resolve>::string_type const & uri) : uri_base<tags::http_default_8bit_tcp_resolve>(uri) {}
 
-<<<<<<< HEAD
-            string_type host() const {
-                return parts_.host;
+            boost::uint32_t port() const {
+                return parts_.port ? *(parts_.port) : 
+                    (boost::iequals(parts_.scheme, string_type("https")) ? 443u : 80u);
             }
 
-            uint16_t port() const {
-=======
-            boost::uint32_t port() const {
->>>>>>> 551a6b6b
-                return parts_.port ? *(parts_.port) : 
-                    (boost::iequals(parts_.scheme, string_type("https")) ? 443u : 80u);
+            string_type path() const {
+                return (parts_.path == "") ? string_type("/") : parts_.path;
             }
         };
 
     inline
-<<<<<<< HEAD
-        uint16_t
-=======
         boost::uint32_t
->>>>>>> 551a6b6b
         port(basic_uri<tags::http_default_8bit_tcp_resolve> const & uri) {
             return uri.port();
         }
