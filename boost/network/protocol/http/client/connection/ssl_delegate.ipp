#ifndef BOOST_NETWORK_PROTOCOL_HTTP_CLIENT_CONNECTION_SSL_DELEGATE_IPP_20110819
#define BOOST_NETWORK_PROTOCOL_HTTP_CLIENT_CONNECTION_SSL_DELEGATE_IPP_20110819

// Copyright 2011 Dean Michael Berris (dberris@google.com).
// Copyright 2011 Google, Inc.
// Distributed under the Boost Software License, Version 1.0.
// (See accompanying file LICENSE_1_0.txt or copy at
// http://www.boost.org/LICENSE_1_0.txt)

#include <boost/network/protocol/http/client/connection/ssl_delegate.hpp>
#include <boost/bind.hpp>

boost::network::http::ssl_delegate::ssl_delegate(asio::io_service & service,
                                         optional<std::string> certificate_filename,
                                         optional<std::string> verify_path) :
  service_(service),
  certificate_filename_(certificate_filename),
  verify_path_(verify_path) {}

void boost::network::http::ssl_delegate::connect(
    asio::ip::tcp::endpoint & endpoint,
    function<void(system::error_code const &)> handler) {
  context_.reset(new asio::ssl::context(
      service_,
      asio::ssl::context::sslv23_client));
  if (certificate_filename_ || verify_path_) {
    context_->set_verify_mode(asio::ssl::context::verify_peer);
    if (certificate_filename_) context_->load_verify_file(*certificate_filename_);
    if (verify_path_) context_->add_verify_path(*verify_path_);
  } else {
    context_->set_verify_mode(asio::ssl::context::verify_none);
  }
  socket_.reset(new asio::ssl::stream<asio::ip::tcp::socket>(service_, *context_));
  socket_->lowest_layer().async_connect(
      endpoint,
<<<<<<< HEAD
      bind(&boost::network::http::ssl_delegate::handle_connected,
           boost::network::http::ssl_delegate::shared_from_this(),
=======
      ::boost::bind(&boost::network::http::impl::ssl_delegate::handle_connected,
           boost::network::http::impl::ssl_delegate::shared_from_this(),
>>>>>>> fecb65b4
           asio::placeholders::error,
           handler));
}

void boost::network::http::ssl_delegate::handle_connected(system::error_code const & ec,
                                           function<void(system::error_code const &)> handler) {
  if (!ec) {
    socket_->async_handshake(asio::ssl::stream_base::client, handler);
  } else {
    handler(ec);
  }
}

void boost::network::http::ssl_delegate::write(
    asio::streambuf & command_streambuf,
    function<void(system::error_code const &, size_t)> handler) {
  asio::async_write(*socket_, command_streambuf, handler);
}

void boost::network::http::ssl_delegate::read_some(
    asio::mutable_buffers_1 const & read_buffer,
    function<void(system::error_code const &, size_t)> handler) {
  socket_->async_read_some(read_buffer, handler);
}

boost::network::http::ssl_delegate::~ssl_delegate() {}

#endif /* BOOST_NETWORK_PROTOCOL_HTTP_CLIENT_CONNECTION_SSL_DELEGATE_IPP_20110819 */<|MERGE_RESOLUTION|>--- conflicted
+++ resolved
@@ -33,13 +33,8 @@
   socket_.reset(new asio::ssl::stream<asio::ip::tcp::socket>(service_, *context_));
   socket_->lowest_layer().async_connect(
       endpoint,
-<<<<<<< HEAD
-      bind(&boost::network::http::ssl_delegate::handle_connected,
-           boost::network::http::ssl_delegate::shared_from_this(),
-=======
       ::boost::bind(&boost::network::http::impl::ssl_delegate::handle_connected,
            boost::network::http::impl::ssl_delegate::shared_from_this(),
->>>>>>> fecb65b4
            asio::placeholders::error,
            handler));
 }
