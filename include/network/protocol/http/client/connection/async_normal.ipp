--- conflicted
+++ resolved
@@ -448,21 +448,9 @@
               // make sure that we deal with the remainder
               // from the headers part in case we do have data
               // that's still in the buffer.
-<<<<<<< HEAD
-              this->parse_body(request_strand_.wrap(
-                                   std::bind(
-                                       &this_type::handle_received_data,
-                                       this_type::shared_from_this(),
-                                       body,
-                                       get_body,
-                                       callback,
-                                       _1,
-                                       _2)),
-                               bytes_transferred);
-=======
               if (get_more) {
                 this->parse_body(request_strand_.wrap(
-                                     boost::bind(
+                                     std::bind(
                                          &this_type::handle_received_data,
                                          this_type::shared_from_this(),
                                          body,
@@ -485,7 +473,6 @@
                 this->part.assign('\0');
                 this->response_parser_.reset();
               }
->>>>>>> 645cc743
             }
           }
           return;
@@ -843,24 +830,14 @@
   asio::streambuf command_streambuf;
   std::string method;
   response_parser response_parser_;
-<<<<<<< HEAD
   std::promise<std::string> version_promise;
   std::promise<boost::uint16_t> status_promise;
   std::promise<std::string> status_message_promise;
   std::promise<std::multimap<std::string, std::string> > headers_promise;
+  boost::optional<size_t> content_length_;
   std::promise<std::string> source_promise;
   std::promise<std::string> destination_promise;
   std::promise<std::string> body_promise;
-=======
-  boost::promise<std::string> version_promise;
-  boost::promise<boost::uint16_t> status_promise;
-  boost::promise<std::string> status_message_promise;
-  boost::promise<std::multimap<std::string, std::string> > headers_promise;
-  boost::optional<size_t> content_length_;
-  boost::promise<std::string> source_promise;
-  boost::promise<std::string> destination_promise;
-  boost::promise<std::string> body_promise;
->>>>>>> 645cc743
   typedef boost::array<char, NETWORK_BUFFER_CHUNK> buffer_type;
   buffer_type part;
   buffer_type::const_iterator part_begin;
