#            Copyright (c) Dean Michael Berris 2010.
# Distributed under the Boost Software License, Version 1.0.
#    (See accompanying file LICENSE_1_0.txt or copy at
#          http://www.boost.org/LICENSE_1_0.txt)

include_directories(${CPP-NETLIB_SOURCE_DIR})
<<<<<<< HEAD
find_package( Boost 1.45.0 COMPONENTS unit_test_framework system regex date_time filesystem )
find_package( OpenSSL )
find_package( Threads )

if (Boost_FOUND)
  set(Boost_USE_STATIC_LIBS ON)
  set(Boost_USE_MULTITHREADED ON)
  set(
    TESTS
    url_test
    url_encoding_test
    url_builder_test
    )
  foreach (test ${TESTS})
    set_source_files_properties(${test}.cpp
      PROPERTIES COMPILE_FLAGS "-Wall")
    add_executable(cpp-netlib-${test} ${test}.cpp)
    add_dependencies(cpp-netlib-${test} cppnetlib-uri)
    target_link_libraries(cpp-netlib-${test} ${Boost_LIBRARIES} ${CMAKE_THREAD_LIBS_INIT} cppnetlib-uri)
    if (OPENSSL_FOUND)
      target_link_libraries(cpp-netlib-${test} ${OPENSSL_LIBRARIES})
    endif()
    set_target_properties(cpp-netlib-${test}
      PROPERTIES RUNTIME_OUTPUT_DIRECTORY ${CPP-NETLIB_BINARY_DIR}/tests)
    add_test(cpp-netlib-${test} ${CPP-NETLIB_BINARY_DIR}/tests/cpp-netlib-${test})
  endforeach (test)
endif(Boost_FOUND)
=======

if (Boost_FOUND)
    set(
        TESTS
        url_test
        url_http_test
        url_mailto_test
        )
    foreach (test ${TESTS})
        set_source_files_properties(${test}.cpp
            PROPERTIES COMPILE_FLAGS "-Wall")
        add_executable(cpp-netlib-${test} ${test}.cpp)
        add_dependencies(cpp-netlib-${test} cppnetlib-uri-parsers)
        target_link_libraries(cpp-netlib-${test}
            ${Boost_LIBRARIES} ${CMAKE_THREAD_LIBS_INIT} cppnetlib-uri-parsers)
        if (OPENSSL_FOUND)
            target_link_libraries(cpp-netlib-${test} ${OPENSSL_LIBRARIES})
        endif()
        set_target_properties(cpp-netlib-${test}
            PROPERTIES RUNTIME_OUTPUT_DIRECTORY ${CPP-NETLIB_BINARY_DIR}/tests)
        add_test(cpp-netlib-${test}
            ${CPP-NETLIB_BINARY_DIR}/tests/cpp-netlib-${test})
    endforeach (test)

endif()
>>>>>>> ba8c5739
<|MERGE_RESOLUTION|>--- conflicted
+++ resolved
@@ -4,50 +4,21 @@
 #          http://www.boost.org/LICENSE_1_0.txt)
 
 include_directories(${CPP-NETLIB_SOURCE_DIR})
-<<<<<<< HEAD
-find_package( Boost 1.45.0 COMPONENTS unit_test_framework system regex date_time filesystem )
-find_package( OpenSSL )
-find_package( Threads )
-
-if (Boost_FOUND)
-  set(Boost_USE_STATIC_LIBS ON)
-  set(Boost_USE_MULTITHREADED ON)
-  set(
-    TESTS
-    url_test
-    url_encoding_test
-    url_builder_test
-    )
-  foreach (test ${TESTS})
-    set_source_files_properties(${test}.cpp
-      PROPERTIES COMPILE_FLAGS "-Wall")
-    add_executable(cpp-netlib-${test} ${test}.cpp)
-    add_dependencies(cpp-netlib-${test} cppnetlib-uri)
-    target_link_libraries(cpp-netlib-${test} ${Boost_LIBRARIES} ${CMAKE_THREAD_LIBS_INIT} cppnetlib-uri)
-    if (OPENSSL_FOUND)
-      target_link_libraries(cpp-netlib-${test} ${OPENSSL_LIBRARIES})
-    endif()
-    set_target_properties(cpp-netlib-${test}
-      PROPERTIES RUNTIME_OUTPUT_DIRECTORY ${CPP-NETLIB_BINARY_DIR}/tests)
-    add_test(cpp-netlib-${test} ${CPP-NETLIB_BINARY_DIR}/tests/cpp-netlib-${test})
-  endforeach (test)
-endif(Boost_FOUND)
-=======
 
 if (Boost_FOUND)
     set(
         TESTS
         url_test
-        url_http_test
-        url_mailto_test
+        url_builder_test
+        url_encoding_test
         )
     foreach (test ${TESTS})
         set_source_files_properties(${test}.cpp
             PROPERTIES COMPILE_FLAGS "-Wall")
         add_executable(cpp-netlib-${test} ${test}.cpp)
-        add_dependencies(cpp-netlib-${test} cppnetlib-uri-parsers)
+        add_dependencies(cpp-netlib-${test} cppnetlib-uri)
         target_link_libraries(cpp-netlib-${test}
-            ${Boost_LIBRARIES} ${CMAKE_THREAD_LIBS_INIT} cppnetlib-uri-parsers)
+            ${Boost_LIBRARIES} ${CMAKE_THREAD_LIBS_INIT} cppnetlib-uri)
         if (OPENSSL_FOUND)
             target_link_libraries(cpp-netlib-${test} ${OPENSSL_LIBRARIES})
         endif()
@@ -57,5 +28,4 @@
             ${CPP-NETLIB_BINARY_DIR}/tests/cpp-netlib-${test})
     endforeach (test)
 
-endif()
->>>>>>> ba8c5739
+endif()