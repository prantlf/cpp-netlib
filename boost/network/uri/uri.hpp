--- conflicted
+++ resolved
@@ -7,11 +7,7 @@
 #ifndef __BOOST_NETWORK_URI_INC__
 # define __BOOST_NETWORK_URI_INC__
 
-<<<<<<< HEAD
-
 # include <boost/network/constants.hpp>
-=======
->>>>>>> fecb65b4
 # include <boost/network/uri/detail/uri_parts.hpp>
 # include <boost/operators.hpp>
 # include <boost/utility/swap.hpp>
@@ -283,57 +279,10 @@
 }
 
 inline
-<<<<<<< HEAD
-bool is_hierarchical(const uri &uri_) {
-    //uri::const_range_type scheme = uri_.scheme_range();
-    //uri::const_range_type user_info = uri_.user_info_range();
-    //return is_valid(uri_) &&
-    //    boost::equal(std::make_pair(boost::end(scheme),
-    //                                boost::begin(user_info)),
-    //                 boost::as_literal("://"));
-    return false;
-}
-
-inline
-bool is_opaque(const uri &uri_) {
-    return false;
-}
-
-inline
 bool operator == (const uri &lhs, const uri &rhs) {
     return std::equal(lhs.begin(), lhs.end(), rhs.begin());
 }
 
-inline
-network::uri::uri::iterator begin(network::uri::uri &uri_) {
-    return uri_.begin();
-}
-
-inline
-network::uri::uri::iterator end(network::uri::uri &uri_) {
-    return uri_.end();
-}
-
-inline
-network::uri::uri::const_iterator begin(const network::uri::uri &uri_) {
-    return uri_.begin();
-}
-
-inline
-network::uri::uri::const_iterator end(const network::uri::uri &uri_) {
-    return uri_.end();
-}
-
-inline
-void swap(network::uri::uri &lhs, network::uri::uri &rhs) {
-    lhs.swap(rhs);
-}
-
-=======
-bool operator == (const uri &lhs, const uri &rhs) {
-    return std::equal(lhs.begin(), lhs.end(), rhs.begin());
-}
->>>>>>> fecb65b4
 } // namespace uri
 } // namespace network
 } // namespace boost
