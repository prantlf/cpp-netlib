--- conflicted
+++ resolved
@@ -52,15 +52,9 @@
     // The default setting when un-set is nullptr, meaning it signals the client
     // implementation that the user doesn't want to use his own io_service
     // instance.
-<<<<<<< HEAD
     client_options& io_service(asio::io_service *io_service);
     asio::io_service* io_service() const;
-    
-=======
-    client_options& io_service(boost::asio::io_service *io_service);
-    boost::asio::io_service* io_service() const;
 
->>>>>>> 645cc743
     // The following option determines whether the client should follow
     // HTTP redirects when the implementation encounters them. The default
     // behavior is to return false.
