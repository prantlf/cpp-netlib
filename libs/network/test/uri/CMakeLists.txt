--- conflicted
+++ resolved
@@ -9,19 +9,11 @@
 if (Boost_FOUND)
     set(
         TESTS
-<<<<<<< HEAD
-        url_test
-        url_builder_test
-#        url_builder_stream_test
-        url_encoding_test
-        relative_url_test
-=======
         uri_test
         uri_builder_test
         uri_builder_stream_test
         uri_encoding_test
         relative_uri_test
->>>>>>> a7963291
         )
     foreach (test ${TESTS})
         if (${CMAKE_CXX_COMPILER_ID} MATCHES GNU)
