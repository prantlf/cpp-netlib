#ifndef BOOST_NETWORK_PROTOCOL_HTTP_IMPL_SYNC_CONNECTION_BASE_20091217
#define BOOST_NETWORK_PROTOCOL_HTTP_IMPL_SYNC_CONNECTION_BASE_20091217

//          Copyright Dean Michael Berris 2009.
// Distributed under the Boost Software License, Version 1.0.
//    (See accompanying file LICENSE_1_0.txt or copy at
//          http://www.boost.org/LICENSE_1_0.txt)

#include <boost/network/protocol/http/traits/resolver_policy.hpp>
#include <boost/network/protocol/http/detail/connection_helper.hpp>
#include <boost/network/traits/ostringstream.hpp>
#include <boost/network/traits/istringstream.hpp>
#include <boost/asio/streambuf.hpp>
#include <boost/asio/read.hpp>
#include <boost/asio/write.hpp>
#include <boost/asio/read_until.hpp>
#include <boost/tuple/tuple.hpp>
#include <boost/network/protocol/http/response.hpp>

#include <boost/network/protocol/http/impl/http_sync_connection.hpp>
#ifdef BOOST_NETWORK_ENABLE_HTTPS
#include <boost/network/protocol/http/impl/https_sync_connection.hpp>
#endif

namespace boost { namespace network { namespace http { namespace impl {

    template <class Tag, unsigned version_major, unsigned version_minor>
    struct sync_connection_base_impl {
        protected:
        typedef typename resolver_policy<Tag>::type resolver_base;
        typedef typename resolver_base::resolver_type resolver_type;
        typedef typename string<Tag>::type string_type;
        typedef function<typename resolver_base::resolver_iterator_pair(resolver_type&, string_type const &, string_type const &)> resolver_function_type;

        template <class Socket>
        void init_socket(Socket & socket_, resolver_type & resolver_, string_type const & hostname, string_type const & port, resolver_function_type resolve_) {
            using boost::asio::ip::tcp;
            boost::system::error_code error = boost::asio::error::host_not_found;
            typename resolver_type::iterator endpoint_iterator, end;
            boost::tie(endpoint_iterator, end) = resolve_(resolver_, hostname, port);
            while (error && endpoint_iterator != end) {
                socket_.close();
                socket_.connect(
                    tcp::endpoint(
                        endpoint_iterator->endpoint().address()
                        , endpoint_iterator->endpoint().port()
                        )
                    , error
                    );
                ++endpoint_iterator;
            }

            if (error)
                throw boost::system::system_error(error);
        }

        template <class Socket>
        void read_status(Socket & socket_, basic_response<Tag> & response_, boost::asio::streambuf & response_buffer) {
            boost::asio::read_until(socket_, response_buffer, "\r\n");
            std::istream response_stream(&response_buffer);
            string_type http_version;
            unsigned int status_code;
            string_type status_message;
            response_stream >> http_version
                >> status_code;
            std::getline(response_stream, status_message);
            trim_left(status_message);
            trim_right_if(status_message, boost::is_space() || boost::is_any_of("\r"));

            if (!response_stream || http_version.substr(0, 5) != "HTTP/")
                throw std::runtime_error("Invalid response");

            response_ << http::version(http_version)
                << http::status(status_code)
                << http::status_message(status_message);
        }

        template <class Socket>
        void read_headers(Socket & socket_, basic_response<Tag> & response_, boost::asio::streambuf & response_buffer) {
            boost::asio::read_until(socket_, response_buffer, "\r\n\r\n");
            std::istream response_stream(&response_buffer);
            string_type header_line, name;
            while (std::getline(response_stream, header_line) && header_line != "\r") {
                trim_right_if(header_line, boost::is_space() || boost::is_any_of("\r"));
                typename string_type::size_type colon_offset;
                if (header_line.size() && header_line[0] == ' ') {
                    assert(!name.empty());
                    if (name.empty())
                        throw std::runtime_error(
                                std::string("Malformed header: ")
                                + header_line
                                );
                    response_
                        << header(name, trim_left_copy(header_line));
                } else if ((colon_offset = header_line.find_first_of(':')) != string_type::npos) {
                    name = header_line.substr(0, colon_offset);
                    response_
                        << header(name, header_line.substr(colon_offset+2));
                }
            }
        }

        template <class Socket>
        void send_request_impl(Socket & socket_, string_type const & method, boost::asio::streambuf & request_buffer) {
            write(socket_, request_buffer);
        }

        template <class Socket>
        void read_body_normal(Socket & socket_, basic_response<Tag> & response_, boost::asio::streambuf & response_buffer, typename ostringstream<Tag>::type & body_stream) {
            boost::system::error_code error;
            if (response_buffer.size() > 0)
                body_stream << &response_buffer;

            while (boost::asio::read(socket_, response_buffer, boost::asio::transfer_at_least(1), error)) {
                body_stream << &response_buffer;
            }
        }

        template <class Socket>
        void read_body_transfer_chunk_encoding(Socket & socket_, basic_response<Tag> & response_, boost::asio::streambuf & response_buffer, typename ostringstream<Tag>::type & body_stream) {
            boost::system::error_code error;
            // look for the content-length header
            typename headers_range<basic_response<Tag> >::type content_length_range =
                headers(response_)["Content-Length"];
            if (empty(content_length_range)) {
                typename headers_range<basic_response<Tag> >::type transfer_encoding_range =
                    headers(response_)["Transfer-Encoding"];
                if (empty(transfer_encoding_range)) {
                    read_body_normal(socket_, response_, response_buffer, body_stream);
                    return;
                }
                if (boost::iequals(boost::begin(transfer_encoding_range)->second, "chunked")) {
                    bool stopping = false;
                    do { 
                        std::size_t chunk_size_line = read_until(socket_, response_buffer, "\r\n", error);
                        if ((chunk_size_line == 0) && (error != boost::asio::error::eof)) throw boost::system::system_error(error);
                        std::size_t chunk_size = 0;
                        string_type data;
                        {
                            std::istream chunk_stream(&response_buffer);
                            std::getline(chunk_stream, data);
                            typename istringstream<Tag>::type chunk_size_stream(data);
                            chunk_size_stream >> std::hex >> chunk_size;
                        }
                        if (chunk_size == 0) {
                            stopping = true;
                            if (!read_until(socket_, response_buffer, "\r\n", error) && (error != boost::asio::error::eof))
                                throw boost::system::system_error(error);
                        } else {
                            bool stopping_inner = false;
                            do {
                                std::size_t chunk_bytes_read = read(socket_, response_buffer, boost::asio::transfer_at_least(chunk_size + 2), error);
                                if (chunk_bytes_read == 0) {
                                    if (error != boost::asio::error::eof) throw boost::system::system_error(error);
                                    stopping_inner = true;
                                }

                                std::istreambuf_iterator<char> eos;
                                std::istreambuf_iterator<char> stream_iterator(&response_buffer);
                                for (; chunk_size > 0 && stream_iterator != eos; --chunk_size)
                                    body_stream << *stream_iterator++;
                                response_buffer.consume(2);
                            } while (!stopping_inner && chunk_size != 0);

                            if (chunk_size != 0)
                                throw std::runtime_error("Size mismatch between tranfer encoding chunk data size and declared chunk size.");
                        } 
                    } while (!stopping);
                } else throw std::runtime_error("Unsupported Transfer-Encoding.");
            } else {
                size_t length = lexical_cast<size_t>(boost::begin(content_length_range)->second);
                size_t bytes_read = 0;
                while ((bytes_read = boost::asio::read(socket_, response_buffer, boost::asio::transfer_at_least(1), error))) {
                    body_stream << &response_buffer;
                    length -= bytes_read;
                    if ((length <= 0) or error)
                        break;
                }
            }
        }

        template <class Socket>
        void read_body(Socket & socket_, basic_response<Tag> & response_, boost::asio::streambuf & response_buffer) {
            typename ostringstream<Tag>::type body_stream;
            // TODO tag dispatch based on whether it's HTTP 1.0 or HTTP 1.1
            if (version_major == 1 && version_minor == 0) {
                read_body_normal(socket_, response_, response_buffer, body_stream);
            } else if (version_major == 1 && version_minor == 1) {
                if (response_.version() == "HTTP/1.0")
                    read_body_normal(socket_, response_, response_buffer, body_stream);
                else
                    read_body_transfer_chunk_encoding(socket_, response_, response_buffer, body_stream);
            } else {
                throw std::runtime_error("Unsupported HTTP version number.");
            }

<<<<<<< HEAD
            response_ << network::body(body_stream.str());
        }

=======
            response_ << body(body_stream.str());
        }


    };

    template <class Tag, unsigned version_major, unsigned version_minor>
    struct sync_connection_base;

    template <class Tag, unsigned version_major, unsigned version_minor>
    struct https_sync_connection : public virtual sync_connection_base<Tag,version_major,version_minor>, detail::connection_helper<Tag, version_major, version_minor>, connection_base_impl<Tag, version_major, version_minor> {
        typedef typename resolver_policy<Tag>::type resolver_base;
        typedef typename resolver_base::resolver_type resolver_type;
        typedef typename string<Tag>::type string_type;
        typedef function<typename resolver_base::resolver_iterator_pair(resolver_type&, string_type const &, string_type const &)> resolver_function_type;
        typedef connection_base_impl<Tag,version_major,version_minor> connection_base;
        
        https_sync_connection(resolver_type & resolver, resolver_function_type resolve, optional<string_type> const & certificate_filename = optional<string_type>())
        : connection_base(), resolver_(resolver), resolve_(resolve), context_(resolver.io_service(), boost::asio::ssl::context::sslv23_client), socket_(resolver.io_service(), context_) {
            if (certificate_filename) {
                context_.set_verify_mode(boost::asio::ssl::context::verify_peer);
                context_.load_verify_file(*certificate_filename);
            } else {
                context_.set_verify_mode(boost::asio::ssl::context::verify_none);
            }
        }

        void init_socket(string_type const & hostname, string_type const & port) {
            connection_base::init_socket(socket_.lowest_layer(), resolver_, hostname, port, resolve_);
            socket_.handshake(boost::asio::ssl::stream_base::client);
        }

        void send_request_impl(string_type const & method, basic_request<Tag> const & request_) {
            boost::asio::streambuf request_buffer;
            this->create_request(request_buffer, method, request_);
            connection_base::send_request_impl(socket_, method, request_buffer);
        }

        void read_status(basic_response<Tag> & response_, boost::asio::streambuf & response_buffer) {
            connection_base::read_status(socket_, response_, response_buffer);
        }

        void read_headers(basic_response<Tag> & response_, boost::asio::streambuf & response_buffer) {
            connection_base::read_headers(socket_, response_, response_buffer);
        }

        void read_body(basic_response<Tag> & response_, boost::asio::streambuf & response_buffer) {
            connection_base::read_body(socket_, response_, response_buffer);    
            typename headers_range<basic_response<Tag> >::type connection_range =
                headers(response_)["Connection"];
            if (version_major == 1 && version_minor == 1 && !empty(connection_range) && boost::iequals(boost::begin(connection_range)->second, "close")) {
                close_socket();
            } else if (version_major == 1 && version_minor == 0) {
                close_socket();
            }
        }

        bool is_open() { 
            return socket_.lowest_layer().is_open(); 
        }

        void close_socket() { 
            boost::system::error_code ignored;
            socket_.lowest_layer().shutdown(boost::asio::ip::tcp::socket::shutdown_both, ignored);
            socket_.lowest_layer().close(ignored);
        }

        ~https_sync_connection() {
            close_socket();
        }

        private:
        resolver_type & resolver_;
        resolver_function_type resolve_;
        boost::asio::ssl::context context_;
        boost::asio::ssl::stream<boost::asio::ip::tcp::socket> socket_;
        
    };

    template <class Tag, unsigned version_major, unsigned version_minor>
    struct http_sync_connection : public virtual sync_connection_base<Tag, version_major, version_minor>, detail::connection_helper<Tag, version_major, version_minor>, connection_base_impl<Tag, version_major, version_minor> {
        typedef typename resolver_policy<Tag>::type resolver_base;
        typedef typename resolver_base::resolver_type resolver_type;
        typedef typename string<Tag>::type string_type;
        typedef function<typename resolver_base::resolver_iterator_pair(resolver_type&, string_type const &, string_type const &)> resolver_function_type;
        typedef connection_base_impl<Tag,version_major,version_minor> connection_base;

        http_sync_connection(resolver_type & resolver, resolver_function_type resolve)
        : connection_base(), resolver_(resolver), resolve_(resolve), socket_(resolver.io_service()) { }

        void init_socket(string_type const & hostname, string_type const & port) {
            connection_base::init_socket(socket_, resolver_, hostname, port, resolve_);
        }

        void send_request_impl(string_type const & method, basic_request<Tag> const & request_) {
            boost::asio::streambuf request_buffer;
            this->create_request(request_buffer, method, request_);
            connection_base::send_request_impl(socket_, method, request_buffer);
        }

        void read_status(basic_response<Tag> & response_, boost::asio::streambuf & response_buffer) {
            connection_base::read_status(socket_, response_, response_buffer);
        }

        void read_headers(basic_response<Tag> & response, boost::asio::streambuf & response_buffer) {
            connection_base::read_headers(socket_, response, response_buffer);
        }

        void read_body(basic_response<Tag> & response_, boost::asio::streambuf & response_buffer) {
            connection_base::read_body(socket_, response_, response_buffer);
            typename headers_range<basic_response<Tag> >::type connection_range =
                headers(response_)["Connection"];
            if (version_major == 1 && version_minor == 1 && !empty(connection_range) && boost::iequals(boost::begin(connection_range)->second, "close")) {
                close_socket();
            } else if (version_major == 1 && version_minor == 0) {
                close_socket();
            }
        }

        bool is_open() { return socket_.is_open(); }

        void close_socket() {
            boost::system::error_code ignored;
            socket_.shutdown(boost::asio::ip::tcp::socket::shutdown_both, ignored);
            socket_.close(ignored);
        }

        ~http_sync_connection() {
            close_socket();
        }

        private:

        resolver_type & resolver_;
        resolver_function_type resolve_;
        boost::asio::ip::tcp::socket socket_;
>>>>>>> 5953b8c1

    };

    template <class Tag, unsigned version_major, unsigned version_minor>
    struct sync_connection_base {
        typedef typename resolver_policy<Tag>::type resolver_base;
        typedef typename resolver_base::resolver_type resolver_type;
        typedef typename string<Tag>::type string_type;
        typedef function<typename resolver_base::resolver_iterator_pair(resolver_type&, string_type const &, string_type const &)> resolver_function_type;

        static sync_connection_base<Tag,version_major,version_minor> * new_connection(resolver_type & resolver, resolver_function_type resolve, bool https) {
            if (https) {
#ifdef BOOST_NETWORK_ENABLE_HTTPS
                return dynamic_cast<sync_connection_base<Tag,version_major,version_minor>*>(new https_sync_connection<Tag,version_major,version_minor>(resolver, resolve));
#else
                throw std::runtime_error("HTTPS not supported.");
#endif
            }
            return dynamic_cast<sync_connection_base<Tag,version_major,version_minor>*>(new http_sync_connection<Tag,version_major,version_minor>(resolver, resolve));
        }

        virtual void init_socket(string_type const & hostname, string_type const & port) = 0;
        virtual void send_request_impl(string_type const & method, basic_request<Tag> const & request_) = 0;
        virtual void read_status(basic_response<Tag> & response_, boost::asio::streambuf & response_buffer) = 0;
        virtual void read_headers(basic_response<Tag> & response_, boost::asio::streambuf & response_buffer) = 0;
        virtual void read_body(basic_response<Tag> & response_, boost::asio::streambuf & response_buffer) = 0;
        virtual bool is_open() = 0;
        virtual void close_socket() = 0;
        virtual ~sync_connection_base() {}
        protected:
        sync_connection_base() {}
    };

} // namespace impl

} // namespace http

} // namespace network

} // namespace boost

#endif // BOOST_NETWORK_PROTOCOL_HTTP_IMPL_SYNC_CONNECTION_BASE_20091217
<|MERGE_RESOLUTION|>--- conflicted
+++ resolved
@@ -194,148 +194,8 @@
                 throw std::runtime_error("Unsupported HTTP version number.");
             }
 
-<<<<<<< HEAD
             response_ << network::body(body_stream.str());
         }
-
-=======
-            response_ << body(body_stream.str());
-        }
-
-
-    };
-
-    template <class Tag, unsigned version_major, unsigned version_minor>
-    struct sync_connection_base;
-
-    template <class Tag, unsigned version_major, unsigned version_minor>
-    struct https_sync_connection : public virtual sync_connection_base<Tag,version_major,version_minor>, detail::connection_helper<Tag, version_major, version_minor>, connection_base_impl<Tag, version_major, version_minor> {
-        typedef typename resolver_policy<Tag>::type resolver_base;
-        typedef typename resolver_base::resolver_type resolver_type;
-        typedef typename string<Tag>::type string_type;
-        typedef function<typename resolver_base::resolver_iterator_pair(resolver_type&, string_type const &, string_type const &)> resolver_function_type;
-        typedef connection_base_impl<Tag,version_major,version_minor> connection_base;
-        
-        https_sync_connection(resolver_type & resolver, resolver_function_type resolve, optional<string_type> const & certificate_filename = optional<string_type>())
-        : connection_base(), resolver_(resolver), resolve_(resolve), context_(resolver.io_service(), boost::asio::ssl::context::sslv23_client), socket_(resolver.io_service(), context_) {
-            if (certificate_filename) {
-                context_.set_verify_mode(boost::asio::ssl::context::verify_peer);
-                context_.load_verify_file(*certificate_filename);
-            } else {
-                context_.set_verify_mode(boost::asio::ssl::context::verify_none);
-            }
-        }
-
-        void init_socket(string_type const & hostname, string_type const & port) {
-            connection_base::init_socket(socket_.lowest_layer(), resolver_, hostname, port, resolve_);
-            socket_.handshake(boost::asio::ssl::stream_base::client);
-        }
-
-        void send_request_impl(string_type const & method, basic_request<Tag> const & request_) {
-            boost::asio::streambuf request_buffer;
-            this->create_request(request_buffer, method, request_);
-            connection_base::send_request_impl(socket_, method, request_buffer);
-        }
-
-        void read_status(basic_response<Tag> & response_, boost::asio::streambuf & response_buffer) {
-            connection_base::read_status(socket_, response_, response_buffer);
-        }
-
-        void read_headers(basic_response<Tag> & response_, boost::asio::streambuf & response_buffer) {
-            connection_base::read_headers(socket_, response_, response_buffer);
-        }
-
-        void read_body(basic_response<Tag> & response_, boost::asio::streambuf & response_buffer) {
-            connection_base::read_body(socket_, response_, response_buffer);    
-            typename headers_range<basic_response<Tag> >::type connection_range =
-                headers(response_)["Connection"];
-            if (version_major == 1 && version_minor == 1 && !empty(connection_range) && boost::iequals(boost::begin(connection_range)->second, "close")) {
-                close_socket();
-            } else if (version_major == 1 && version_minor == 0) {
-                close_socket();
-            }
-        }
-
-        bool is_open() { 
-            return socket_.lowest_layer().is_open(); 
-        }
-
-        void close_socket() { 
-            boost::system::error_code ignored;
-            socket_.lowest_layer().shutdown(boost::asio::ip::tcp::socket::shutdown_both, ignored);
-            socket_.lowest_layer().close(ignored);
-        }
-
-        ~https_sync_connection() {
-            close_socket();
-        }
-
-        private:
-        resolver_type & resolver_;
-        resolver_function_type resolve_;
-        boost::asio::ssl::context context_;
-        boost::asio::ssl::stream<boost::asio::ip::tcp::socket> socket_;
-        
-    };
-
-    template <class Tag, unsigned version_major, unsigned version_minor>
-    struct http_sync_connection : public virtual sync_connection_base<Tag, version_major, version_minor>, detail::connection_helper<Tag, version_major, version_minor>, connection_base_impl<Tag, version_major, version_minor> {
-        typedef typename resolver_policy<Tag>::type resolver_base;
-        typedef typename resolver_base::resolver_type resolver_type;
-        typedef typename string<Tag>::type string_type;
-        typedef function<typename resolver_base::resolver_iterator_pair(resolver_type&, string_type const &, string_type const &)> resolver_function_type;
-        typedef connection_base_impl<Tag,version_major,version_minor> connection_base;
-
-        http_sync_connection(resolver_type & resolver, resolver_function_type resolve)
-        : connection_base(), resolver_(resolver), resolve_(resolve), socket_(resolver.io_service()) { }
-
-        void init_socket(string_type const & hostname, string_type const & port) {
-            connection_base::init_socket(socket_, resolver_, hostname, port, resolve_);
-        }
-
-        void send_request_impl(string_type const & method, basic_request<Tag> const & request_) {
-            boost::asio::streambuf request_buffer;
-            this->create_request(request_buffer, method, request_);
-            connection_base::send_request_impl(socket_, method, request_buffer);
-        }
-
-        void read_status(basic_response<Tag> & response_, boost::asio::streambuf & response_buffer) {
-            connection_base::read_status(socket_, response_, response_buffer);
-        }
-
-        void read_headers(basic_response<Tag> & response, boost::asio::streambuf & response_buffer) {
-            connection_base::read_headers(socket_, response, response_buffer);
-        }
-
-        void read_body(basic_response<Tag> & response_, boost::asio::streambuf & response_buffer) {
-            connection_base::read_body(socket_, response_, response_buffer);
-            typename headers_range<basic_response<Tag> >::type connection_range =
-                headers(response_)["Connection"];
-            if (version_major == 1 && version_minor == 1 && !empty(connection_range) && boost::iequals(boost::begin(connection_range)->second, "close")) {
-                close_socket();
-            } else if (version_major == 1 && version_minor == 0) {
-                close_socket();
-            }
-        }
-
-        bool is_open() { return socket_.is_open(); }
-
-        void close_socket() {
-            boost::system::error_code ignored;
-            socket_.shutdown(boost::asio::ip::tcp::socket::shutdown_both, ignored);
-            socket_.close(ignored);
-        }
-
-        ~http_sync_connection() {
-            close_socket();
-        }
-
-        private:
-
-        resolver_type & resolver_;
-        resolver_function_type resolve_;
-        boost::asio::ip::tcp::socket socket_;
->>>>>>> 5953b8c1
 
     };
 
