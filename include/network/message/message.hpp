--- conflicted
+++ resolved
@@ -43,34 +43,16 @@
     virtual void set_body(std::string const & body);
     virtual void append_body(std::string const & data);
 
-<<<<<<< HEAD
-  // Retrievers
-  virtual void get_destination(std::string & destination) const;
-  virtual void get_source(std::string & source) const;
-  virtual void get_headers(
-      std::function<void(std::string const &, std::string const &)> inserter) const;
-  virtual void get_headers(
-      std::string const & name,
-      std::function<void(std::string const &, std::string const &)> inserter) const;
-  virtual void get_headers(
-      std::function<bool(std::string const &, std::string const &)> predicate,
-      std::function<void(std::string const &, std::string const &)> inserter) const;
-  virtual void get_body(std::string & body) const;
-  virtual void get_body(
-      std::function<void(boost::iterator_range<char const *>)> chunk_reader,
-      size_t size) const;
-=======
     // Retrievers
     virtual void get_destination(std::string & destination) const;
     virtual void get_source(std::string & source) const;
-    virtual void get_headers(boost::function<void(std::string const &, std::string const &)> inserter) const;
+    virtual void get_headers(std::function<void(std::string const &, std::string const &)> inserter) const;
     virtual void get_headers(std::string const & name,
-                             boost::function<void(std::string const &, std::string const &)> inserter) const;
-    virtual void get_headers(boost::function<bool(std::string const &, std::string const &)> predicate,
-                             boost::function<void(std::string const &, std::string const &)> inserter) const;
+                             std::function<void(std::string const &, std::string const &)> inserter) const;
+    virtual void get_headers(std::function<bool(std::string const &, std::string const &)> predicate,
+                             std::function<void(std::string const &, std::string const &)> inserter) const;
     virtual void get_body(std::string & body) const;
-    virtual void get_body(boost::function<void(std::string::const_iterator, size_t)> chunk_reader, size_t size) const;
->>>>>>> 645cc743
+    virtual void get_body(std::function<void(std::string::const_iterator, size_t)> chunk_reader, size_t size) const;
 
     void swap(message & other);
 
