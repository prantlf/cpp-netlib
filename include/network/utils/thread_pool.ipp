--- conflicted
+++ resolved
@@ -22,23 +22,6 @@
     , worker_threads_(std::move(worker_threads))
     , sentinel_()
     {
-<<<<<<< HEAD
-        bool commit = false;
-        BOOST_SCOPE_EXIT((&commit)(&io_service_)(&worker_threads_)(&sentinel_)) {
-            if (!commit) {
-                sentinel_.reset();
-                io_service_.reset();
-                if (worker_threads_.get()) {
-                    worker_threads_->interrupt_all();
-                    worker_threads_->join_all();
-                }
-                worker_threads_.reset();
-            }
-        } BOOST_SCOPE_EXIT_END
-
-        if (!io_service_.get()) {
-            io_service_.reset(new asio::io_service);
-=======
       bool commit = false;
       BOOST_SCOPE_EXIT((&commit)(&io_service_)(&worker_threads_)(&sentinel_)) {
         if (!commit) {
@@ -47,7 +30,6 @@
           for (auto& thread : worker_threads_)
             if (thread.joinable()) thread.join();
           worker_threads_.clear();
->>>>>>> 645cc743
         }
       } BOOST_SCOPE_EXIT_END
 
@@ -59,21 +41,11 @@
         worker_threads_.emplace_back([local_io_service](){
           local_io_service->run();});
 
-<<<<<<< HEAD
-        if (!sentinel_.get()) {
-            sentinel_.reset(new asio::io_service::work(*io_service_));
-        }
-
-        auto io_service_local = io_service_;
-        for (std::size_t counter = 0; counter < threads_; ++counter)
-            worker_threads_->emplace_back([=io_service_local]() { io_service_local->run() });
-=======
       commit = true;
     }
 
     thread_pool_pimpl(thread_pool_pimpl const &) = delete;
     thread_pool_pimpl & operator=(thread_pool_pimpl const &) = delete;
->>>>>>> 645cc743
 
     thread_pool_pimpl(thread_pool_pimpl&& other) {
       other.swap(*this);
@@ -83,13 +55,8 @@
       return threads_;
     }
 
-<<<<<<< HEAD
     void post(std::function<void()> f) {
-        io_service_->post(f);
-=======
-    void post(boost::function<void()> f) {
       io_service_->post(f);
->>>>>>> 645cc743
     }
 
     ~thread_pool_pimpl() {
@@ -127,15 +94,9 @@
     return pimpl->thread_count();
   }
 
-<<<<<<< HEAD
-void thread_pool::post(std::function<void()> f) {
-  pimpl->post(f);
-}
-=======
-  void thread_pool::post(boost::function<void()> f) {
+  void thread_pool::post(std::function<void()> f) {
     pimpl->post(f);
   }
->>>>>>> 645cc743
 
   void thread_pool::swap(thread_pool & other) {
     std::swap(other.pimpl, this->pimpl);
