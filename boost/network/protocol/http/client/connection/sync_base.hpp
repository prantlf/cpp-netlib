#ifndef BOOST_NETWORK_PROTOCOL_HTTP_IMPL_SYNC_CONNECTION_BASE_20091217
#define BOOST_NETWORK_PROTOCOL_HTTP_IMPL_SYNC_CONNECTION_BASE_20091217

//          Copyright Dean Michael Berris 2009.
// Distributed under the Boost Software License, Version 1.0.
//    (See accompanying file LICENSE_1_0.txt or copy at
//          http://www.boost.org/LICENSE_1_0.txt)

#include <boost/network/protocol/http/traits/resolver_policy.hpp>
#include <boost/network/traits/ostringstream.hpp>
#include <boost/network/traits/istringstream.hpp>
#include <boost/asio/streambuf.hpp>
#include <boost/asio/read.hpp>
#include <boost/asio/write.hpp>
#include <boost/asio/read_until.hpp>
#include <boost/tuple/tuple.hpp>
#include <boost/network/protocol/http/response.hpp>

#include <boost/network/protocol/http/client/connection/sync_normal.hpp>
#ifdef BOOST_NETWORK_ENABLE_HTTPS
#include <boost/network/protocol/http/client/connection/sync_ssl.hpp>
#endif

namespace boost { namespace network { namespace http { namespace impl {

    template <class Tag, unsigned version_major, unsigned version_minor>
    struct sync_connection_base_impl {
        protected:
        typedef typename resolver_policy<Tag>::type resolver_base;
        typedef typename resolver_base::resolver_type resolver_type;
        typedef typename string<Tag>::type string_type;
        typedef function<typename resolver_base::resolver_iterator_pair(resolver_type&, string_type const &, string_type const &)> resolver_function_type;

        template <class Socket>
        void init_socket(Socket & socket_, resolver_type & resolver_, string_type const & hostname, string_type const & port, resolver_function_type resolve_) {
            using boost::asio::ip::tcp;
            boost::system::error_code error = boost::asio::error::host_not_found;
            typename resolver_type::iterator endpoint_iterator, end;
            boost::tie(endpoint_iterator, end) = resolve_(resolver_, hostname, port);
            while (error && endpoint_iterator != end) {
                socket_.close();
                socket_.connect(
                    tcp::endpoint(
                        endpoint_iterator->endpoint().address()
                        , endpoint_iterator->endpoint().port()
                        )
                    , error
                    );
                ++endpoint_iterator;
            }

            if (error)
                throw boost::system::system_error(error);
        }

        template <class Socket>
        void read_status(Socket & socket_, basic_response<Tag> & response_, boost::asio::streambuf & response_buffer) {
            boost::asio::read_until(socket_, response_buffer, "\r\n");
            std::istream response_stream(&response_buffer);
            string_type http_version;
            unsigned int status_code;
            string_type status_message;
            response_stream >> http_version
                >> status_code;
            std::getline(response_stream, status_message);
            trim_left(status_message);
            trim_right_if(status_message, boost::is_space() || boost::is_any_of("\r"));

            if (!response_stream || http_version.substr(0, 5) != "HTTP/")
                throw std::runtime_error("Invalid response");

            response_ << http::version(http_version)
                << http::status(status_code)
                << http::status_message(status_message);
        }

        template <class Socket>
        void read_headers(Socket & socket_, basic_response<Tag> & response_, boost::asio::streambuf & response_buffer) {
            boost::asio::read_until(socket_, response_buffer, "\r\n\r\n");
            std::istream response_stream(&response_buffer);
            string_type header_line, name;
            while (std::getline(response_stream, header_line) && header_line != "\r") {
                trim_right_if(header_line, boost::is_space() || boost::is_any_of("\r"));
                typename string_type::size_type colon_offset;
                if (header_line.size() && header_line[0] == ' ') {
                    assert(!name.empty());
                    if (name.empty())
                        throw std::runtime_error(
                                std::string("Malformed header: ")
                                + header_line
                                );
                    response_
                        << header(name, trim_left_copy(header_line));
                } else if ((colon_offset = header_line.find_first_of(':')) != string_type::npos) {
                    name = header_line.substr(0, colon_offset);
                    response_
                        << header(name, header_line.substr(colon_offset+2));
                }
            }
        }

        template <class Socket>
        void send_request_impl(Socket & socket_, string_type const & method, boost::asio::streambuf & request_buffer) {
            write(socket_, request_buffer);
        }

        template <class Socket>
        void read_body_normal(Socket & socket_, basic_response<Tag> & response_, boost::asio::streambuf & response_buffer, typename ostringstream<Tag>::type & body_stream) {
            boost::system::error_code error;
            if (response_buffer.size() > 0)
                body_stream << &response_buffer;

            while (boost::asio::read(socket_, response_buffer, boost::asio::transfer_at_least(1), error)) {
                body_stream << &response_buffer;
            }
        }

        template <class Socket>
        void read_body_transfer_chunk_encoding(Socket & socket_, basic_response<Tag> & response_, boost::asio::streambuf & response_buffer, typename ostringstream<Tag>::type & body_stream) {
            boost::system::error_code error;
            // look for the content-length header
            typename headers_range<basic_response<Tag> >::type content_length_range =
                headers(response_)["Content-Length"];
            if (empty(content_length_range)) {
                typename headers_range<basic_response<Tag> >::type transfer_encoding_range =
                    headers(response_)["Transfer-Encoding"];
                if (empty(transfer_encoding_range)) {
                    read_body_normal(socket_, response_, response_buffer, body_stream);
                    return;
                }
                if (boost::iequals(boost::begin(transfer_encoding_range)->second, "chunked")) {
                    bool stopping = false;
                    do {
                        std::size_t chunk_size_line = read_until(socket_, response_buffer, "\r\n", error);
<<<<<<< HEAD
                        std::size_t body_already_read = response_buffer.size() - chunk_size_line;
=======
                        std::size_t tooMuchRead = response_buffer.size() - chunk_size_line;
>>>>>>> a32c9bdd
                        if ((chunk_size_line == 0) && (error != boost::asio::error::eof)) throw boost::system::system_error(error);
                        std::size_t chunk_size = 0;
                        string_type data;
                        {
                            std::istream chunk_stream(&response_buffer);
                            std::getline(chunk_stream, data);
                            typename istringstream<Tag>::type chunk_size_stream(data);
                            chunk_size_stream >> std::hex >> chunk_size;
                        }
                        if (chunk_size == 0) {
                            stopping = true;
                            if (!read_until(socket_, response_buffer, "\r\n", error) && (error != boost::asio::error::eof))
                                throw boost::system::system_error(error);
                        } else {
                            bool stopping_inner = false;
                            do {
<<<<<<< HEAD
                                BOOST_ASSERT( body_already_read <= chunk_size + 2 );
                                std::size_t chunk_bytes_read = read(socket_, response_buffer, boost::asio::transfer_at_least(chunk_size + 2 - body_already_read), error);
=======
                                assert( tooMuchRead <= chunk_size + 2 );
                                std::size_t chunk_bytes_read = read(socket_, response_buffer, boost::asio::transfer_at_least(chunk_size + 2 - tooMuchRead), error);
>>>>>>> a32c9bdd
                                if (chunk_bytes_read == 0) {
                                    if (error != boost::asio::error::eof) throw boost::system::system_error(error);
                                    stopping_inner = true;
                                }

                                std::istreambuf_iterator<char> eos;
                                std::istreambuf_iterator<char> stream_iterator(&response_buffer);
                                for (; chunk_size > 0 && stream_iterator != eos; --chunk_size)
                                    body_stream << *stream_iterator++;
                                response_buffer.consume(2);
                            } while (!stopping_inner && chunk_size != 0);

                            if (chunk_size != 0)
                                throw std::runtime_error("Size mismatch between tranfer encoding chunk data size and declared chunk size.");
                        }
                    } while (!stopping);
                } else throw std::runtime_error("Unsupported Transfer-Encoding.");
            } else {
                size_t already_read = response_buffer.size( );
				if ( already_read )
					body_stream << &response_buffer;
				size_t length = lexical_cast<size_t>(boost::begin(content_length_range)->second) - already_read;
				if ( length == 0 )
					return;
				size_t bytes_read = 0;
                while ((bytes_read = boost::asio::read(socket_, response_buffer, boost::asio::transfer_at_least(1), error))) {
                    body_stream << &response_buffer;
                    length -= bytes_read;
                    if ((length <= 0) || error)
                        break;
                }
            }
        }

        template <class Socket>
        void read_body(Socket & socket_, basic_response<Tag> & response_, boost::asio::streambuf & response_buffer) {
            typename ostringstream<Tag>::type body_stream;
            // TODO tag dispatch based on whether it's HTTP 1.0 or HTTP 1.1
            if (version_major == 1 && version_minor == 0) {
                read_body_normal(socket_, response_, response_buffer, body_stream);
            } else if (version_major == 1 && version_minor == 1) {
                if (response_.version() == "HTTP/1.0")
                    read_body_normal(socket_, response_, response_buffer, body_stream);
                else
                    read_body_transfer_chunk_encoding(socket_, response_, response_buffer, body_stream);
            } else {
                throw std::runtime_error("Unsupported HTTP version number.");
            }

            response_ << network::body(body_stream.str());
        }

    };

    template <class Tag, unsigned version_major, unsigned version_minor>
    struct sync_connection_base {
        typedef typename resolver_policy<Tag>::type resolver_base;
        typedef typename resolver_base::resolver_type resolver_type;
        typedef typename string<Tag>::type string_type;
        typedef function<typename resolver_base::resolver_iterator_pair(resolver_type&, string_type const &, string_type const &)> resolver_function_type;

        // FIXME make the certificate filename and verify path parameters be optional ranges
        static sync_connection_base<Tag,version_major,version_minor> * new_connection(resolver_type & resolver, resolver_function_type resolve, bool https, optional<string_type> const & cert_filename = optional<string_type>(), optional<string_type> const & verify_path = optional<string_type>()) {
            if (https) {
#ifdef BOOST_NETWORK_ENABLE_HTTPS
                return dynamic_cast<sync_connection_base<Tag,version_major,version_minor>*>(new https_sync_connection<Tag,version_major,version_minor>(resolver, resolve, cert_filename, verify_path));
#else
                throw std::runtime_error("HTTPS not supported.");
#endif
            }
            return dynamic_cast<sync_connection_base<Tag,version_major,version_minor>*>(new http_sync_connection<Tag,version_major,version_minor>(resolver, resolve));
        }

        virtual void init_socket(string_type const & hostname, string_type const & port) = 0;
        virtual void send_request_impl(string_type const & method, basic_request<Tag> const & request_) = 0;
        virtual void read_status(basic_response<Tag> & response_, boost::asio::streambuf & response_buffer) = 0;
        virtual void read_headers(basic_response<Tag> & response_, boost::asio::streambuf & response_buffer) = 0;
        virtual void read_body(basic_response<Tag> & response_, boost::asio::streambuf & response_buffer) = 0;
        virtual bool is_open() = 0;
        virtual void close_socket() = 0;
        virtual ~sync_connection_base() {}
        protected:
        sync_connection_base() {}
    };

} // namespace impl

} // namespace http

} // namespace network

} // namespace boost

#endif // BOOST_NETWORK_PROTOCOL_HTTP_IMPL_SYNC_CONNECTION_BASE_20091217
<|MERGE_RESOLUTION|>--- conflicted
+++ resolved
@@ -132,11 +132,7 @@
                     bool stopping = false;
                     do {
                         std::size_t chunk_size_line = read_until(socket_, response_buffer, "\r\n", error);
-<<<<<<< HEAD
-                        std::size_t body_already_read = response_buffer.size() - chunk_size_line;
-=======
                         std::size_t tooMuchRead = response_buffer.size() - chunk_size_line;
->>>>>>> a32c9bdd
                         if ((chunk_size_line == 0) && (error != boost::asio::error::eof)) throw boost::system::system_error(error);
                         std::size_t chunk_size = 0;
                         string_type data;
@@ -153,13 +149,8 @@
                         } else {
                             bool stopping_inner = false;
                             do {
-<<<<<<< HEAD
-                                BOOST_ASSERT( body_already_read <= chunk_size + 2 );
-                                std::size_t chunk_bytes_read = read(socket_, response_buffer, boost::asio::transfer_at_least(chunk_size + 2 - body_already_read), error);
-=======
                                 assert( tooMuchRead <= chunk_size + 2 );
                                 std::size_t chunk_bytes_read = read(socket_, response_buffer, boost::asio::transfer_at_least(chunk_size + 2 - tooMuchRead), error);
->>>>>>> a32c9bdd
                                 if (chunk_bytes_read == 0) {
                                     if (error != boost::asio::error::eof) throw boost::system::system_error(error);
                                     stopping_inner = true;
