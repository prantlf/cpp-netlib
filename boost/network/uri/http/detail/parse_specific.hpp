--- conflicted
+++ resolved
@@ -104,12 +104,7 @@
                 qi::rule<iterator, string_type::value_type()> sub_delims = qi::char_("!$&'()*+,;=");
                 qi::rule<iterator, string_type::value_type()> reserved = gen_delims | sub_delims;
                 qi::rule<iterator, string_type::value_type()> unreserved = qi::alnum | qi::char_("-._~");
-<<<<<<< HEAD
-                qi::rule<iterator, string_type()> pct_encoded = qi::char_("%") > qi::repeat(2)[qi::xdigit];
-
-=======
-                qi::rule<iterator, string_type()> pct_encoded = qi::raw[qi::char_("%") > qi::repeat(2)[qi::xdigit]];
->>>>>>> 08c04cc8
+                qi::rule<iterator, string_type()> pct_encoded = qi::raw[qi::char_("%") >> qi::repeat(2)[qi::xdigit]];
                 qi::rule<iterator, string_type()> pchar = qi::raw[unreserved | pct_encoded | sub_delims | qi::char_(":@")];
                 
                 hostname<tags::http_default_8bit_tcp_resolve>::parser<iterator> hostname;
@@ -120,11 +115,7 @@
                          >> -qi::lexeme[qi::raw[*(unreserved | pct_encoded | sub_delims | qi::char_(":"))] >> '@']
                          >> hostname
                          >> -qi::lexeme[':' >> qi::ushort_]
-<<<<<<< HEAD
-                         >> -qi::lexeme['/' > qi::raw[*pchar >> *('/' > *pchar)]]
-=======
                          >> -qi::lexeme['/' >> qi::raw[*pchar >> *('/' > *pchar)]]
->>>>>>> 08c04cc8
                          >> -qi::lexeme['?' >> qi::raw[*(pchar | qi::char_("/?"))]]
                          >> -qi::lexeme['#' >> qi::raw[*(pchar | qi::char_("/?"))]]
                         ),
