# Copyright (c) Glyn Matthews 2011, 2012.
# Copyright 2011 Dean Michael Berris (dberris@google.com)
# Copyright 2012 A. Joel Lamotte (mjklaim@gmail.com)
# Copyright 2011 Google, Inc.
# Distributed under the Boost Software License, Version 1.0.
#    (See accompanying file LICENSE_1_0.txt or copy at
#          http://www.boost.org/LICENSE_1_0.txt)


include_directories(${CPP-NETLIB_SOURCE_DIR}/include)
include_directories(${CPP-NETLIB_SOURCE_DIR})
if (OPENSSL_FOUND)
include_directories(${OPENSSL_INCLUDE_DIR})
endif()

if (${CMAKE_CXX_COMPILER_ID} MATCHES GNU)
  if (HAVE_STD11)
    set(CPP-NETLIB_CXXFLAGS "-Wall -std=c++11")
  elseif (HAVE_STD0X)
    set(CPP-NETLIB_CXXFLAGS "-Wall -std=c++0x")
  endif()
endif()

if( CPP-NETLIB_ALWAYS_LOGGING )
  add_definitions( /D NETWORK_ENABLE_LOGGING )
endif()

if( NOT CPP-NETLIB_DISABLE_LOGGING )
  set( CPP-NETLIB_LOGGING_SRCS 
    logging/logging.cpp 
  )
  add_library(cppnetlib-logging ${CPP-NETLIB_LOGGING_SRCS})
  foreach (src_file ${CPP-NETLIB_LOGGING_SRCS})
  if (${CMAKE_CXX_COMPILER_ID} MATCHES GNU)
    set_source_files_properties(${src_file}
      PROPERTIES COMPILE_FLAGS ${CPP-NETLIB_CXXFLAGS})
  endif()
  endforeach(src_file)
  
  # this library name is defined only if we created the target
  # if not then it will be empty
  set( CPP-NETLIB_LOGGING_LIB cppnetlib-logging )
  
endif()

set(CPP-NETLIB_URI_SRCS uri/uri.cpp uri/schemes.cpp uri/normalize.cpp)
add_library(cppnetlib-uri ${CPP-NETLIB_URI_SRCS})
foreach (src_file ${CPP-NETLIB_URI_SRCS})
if (${CMAKE_CXX_COMPILER_ID} MATCHES GNU)
    set_source_files_properties(${src_file}
        PROPERTIES COMPILE_FLAGS ${CPP-NETLIB_CXXFLAGS})
endif()
endforeach(src_file)

set(CPP-NETLIB_MESSAGE_SRCS message/message.cpp)
add_library(cppnetlib-message ${CPP-NETLIB_MESSAGE_SRCS})
add_dependencies(cppnetlib-message cppnetlib-uri)
target_link_libraries(cppnetlib-message cppnetlib-uri)
foreach (src_file ${CPP-NETLIB_MESSAGE_SRCS})
if (${CMAKE_CXX_COMPILER_ID} MATCHES GNU)
    set_source_files_properties(${src_file}
        PROPERTIES COMPILE_FLAGS ${CPP-NETLIB_CXXFLAGS})
endif()
endforeach(src_file)

set(CPP-NETLIB_MESSAGE_DIRECTIVES_SRCS message/directives.cpp)
add_library(cppnetlib-message-directives ${CPP-NETLIB_MESSAGE_DIRECTIVES_SRCS})
foreach (src_file ${CPP-NETLIB_MESSAGE_DIRECTIVES_SRCS})
if (${CMAKE_CXX_COMPILER_ID} MATCHES GNU)
    set_source_files_properties(${src_file}
        PROPERTIES COMPILE_FLAGS ${CPP-NETLIB_CXXFLAGS})
endif()
endforeach(src_file)

set(CPP-NETLIB_MESSAGE_WRAPPERS_SRCS message/wrappers.cpp)
add_library(cppnetlib-message-wrappers ${CPP-NETLIB_MESSAGE_WRAPPERS_SRCS})
foreach (src_file ${CPP-NETLIB_MESSAGE_WRAPPERS_SRCS})
if (${CMAKE_CXX_COMPILER_ID} MATCHES GNU)
    set_source_files_properties(${src_file}
        PROPERTIES COMPILE_FLAGS ${CPP-NETLIB_CXXFLAGS})
endif()
endforeach(src_file)

set(CPP-NETLIB_HTTP_MESSAGE_SRCS http/request.cpp http/response.cpp)
add_library(cppnetlib-http-message ${CPP-NETLIB_HTTP_MESSAGE_SRCS})
add_dependencies(cppnetlib-http-message
#   ${Boost_LIBRARIES}
  cppnetlib-message)
target_link_libraries(cppnetlib-http-message
  ${Boost_LIBRARIES}
  cppnetlib-message)
foreach (src_file ${CPP-NETLIB_HTTP_MESSAGE_SRCS})
if (${CMAKE_CXX_COMPILER_ID} MATCHES GNU)
    set_source_files_properties(${src_file}
        PROPERTIES COMPILE_FLAGS ${CPP-NETLIB_CXXFLAGS})
endif()
endforeach(src_file)

set(CPP-NETLIB_HTTP_MESSAGE_WRAPPERS_SRCS http/message/wrappers.cpp)
add_library(cppnetlib-http-message-wrappers ${CPP-NETLIB_HTTP_MESSAGE_WRAPPERS_SRCS})
foreach (src_file ${CPP-NETLIB_HTTP_MESSAGE_WRAPPERS_SRCS})
if (${CMAKE_CXX_COMPILER_ID} MATCHES GNU)
    set_source_files_properties(${src_file}
        PROPERTIES COMPILE_FLAGS ${CPP-NETLIB_CXXFLAGS})
endif()
endforeach(src_file)

set(CPP-NETLIB_HTTP_SERVER_PARSERS_SRCS server_request_parsers_impl.cpp)
add_library(cppnetlib-http-server-parsers ${CPP-NETLIB_HTTP_SERVER_PARSERS_SRCS})
foreach (src_file ${CPP-NETLIB_HTTP_SERVER_PARSERS_SRCS})
if (${CMAKE_CXX_COMPILER_ID} MATCHES GNU)
    set_source_files_properties(${src_file}
        PROPERTIES COMPILE_FLAGS ${CPP-NETLIB_CXXFLAGS})
endif()
endforeach(src_file)

set(CPP-NETLIB_HTTP_SERVER_SRCS
    http/server_async_impl.cpp
    http/server_options.cpp
    http/server_socket_options_setter.cpp
    http/server_sync_impl.cpp
    )
add_library(cppnetlib-http-server ${CPP-NETLIB_HTTP_SERVER_SRCS})
add_dependencies(cppnetlib-http-server
<<<<<<< HEAD
  ${Boost_LIBRARIES}
  ${CPP-NETLIB_LOGGING_LIB}
=======
>>>>>>> b9c3a013
  cppnetlib-constants
  cppnetlib-uri
  cppnetlib-message
  cppnetlib-message-wrappers
  cppnetlib-message-directives
  cppnetlib-http-message
  cppnetlib-http-message-wrappers
  cppnetlib-http-server-parsers
  cppnetlib-utils-thread_pool
  )
target_link_libraries(cppnetlib-http-server
  ${Boost_LIBRARIES}
  ${CPP-NETLIB_LOGGING_LIB}
  cppnetlib-constants
  cppnetlib-uri
  cppnetlib-message
  cppnetlib-message-wrappers
  cppnetlib-message-directives
  cppnetlib-http-message
  cppnetlib-http-message-wrappers
  cppnetlib-http-server-parsers
  cppnetlib-utils-thread_pool
  )
foreach (src_file ${CPP-NETLIB_HTTP_SERVER_SRCS})
if (${CMAKE_CXX_COMPILER_ID} MATCHES GNU)
    set_source_files_properties(${src_file}
        PROPERTIES COMPILE_FLAGS ${CPP-NETLIB_CXXFLAGS})
endif()
endforeach(src_file)

set(CPP-NETLIB_HTTP_CLIENT_CONNECTIONS_SRCS
    http/client_connections.cpp
    http/simple_connection_manager.cpp
    http/simple_connection_factory.cpp
    http/connection_delegate_factory.cpp
    http/client_resolver_delegate.cpp
    http/client_resolver_delegate_factory.cpp
    http/client_connection_delegates.cpp
    http/client_connection_factory.cpp
    http/client_async_resolver.cpp
    http/client_connection_normal.cpp)
add_library(cppnetlib-http-client-connections ${CPP-NETLIB_HTTP_CLIENT_CONNECTIONS_SRCS})
foreach (src_file ${CPP-NETLIB_HTTP_CLIENT_CONNECTIONS_SRCS})
if (${CMAKE_CXX_COMPILER_ID} MATCHES GNU)
    set_source_files_properties(${src_file}
        PROPERTIES COMPILE_FLAGS ${CPP-NETLIB_CXXFLAGS})
endif()
endforeach(src_file)

set(CPP-NETLIB_HTTP_CLIENT_SRCS
    http/client.cpp)
add_library(cppnetlib-http-client ${CPP-NETLIB_HTTP_CLIENT_SRCS})
add_dependencies(cppnetlib-http-client
<<<<<<< HEAD
  ${Boost_LIBRARIES}
  ${CPP-NETLIB_LOGGING_LIB}
=======
>>>>>>> b9c3a013
  cppnetlib-constants
  cppnetlib-uri
  cppnetlib-message
  cppnetlib-message-wrappers
  cppnetlib-message-directives
  cppnetlib-http-message
  cppnetlib-http-message-wrappers
  cppnetlib-http-client-connections
  )
target_link_libraries(cppnetlib-http-client
  ${Boost_LIBRARIES}
  ${CPP-NETLIB_LOGGING_LIB}
  cppnetlib-constants
  cppnetlib-uri
  cppnetlib-message
  cppnetlib-message-wrappers
  cppnetlib-message-directives
  cppnetlib-http-message
  cppnetlib-http-message-wrappers
  cppnetlib-http-client-connections
  )
foreach (src_file ${CPP-NETLIB_HTTP_CLIENT_SRCS})
if (${CMAKE_CXX_COMPILER_ID} MATCHES GNU)
    set_source_files_properties(${src_file}
        PROPERTIES COMPILE_FLAGS ${CPP-NETLIB_CXXFLAGS})
endif()
endforeach(src_file)

set(CPP-NETLIB_UTILS_THREAD_POOL_SRCS utils/thread_pool.cpp)
add_library(cppnetlib-utils-thread_pool ${CPP-NETLIB_UTILS_THREAD_POOL_SRCS})
foreach (src_file ${CPP-NETLIB_UTILS_THREAD_POOL_SRCS})
if (${CMAKE_CXX_COMPILER_ID} MATCHES GNU)
    set_source_files_properties(${src_file}
        PROPERTIES COMPILE_FLAGS ${CPP-NETLIB_CXXFLAGS})
endif()
endforeach(src_file)

set(CPP-NETLIB_CONSTANTS_SRCS constants.cpp)
add_library(cppnetlib-constants ${CPP-NETLIB_CONSTANTS_SRCS})
foreach (src_file ${CPP-NETLIB_CONSTANTS_SRCS})
if (${CMAKE_CXX_COMPILER_ID} MATCHES GNU)
    set_source_files_properties(${src_file}
        PROPERTIES COMPILE_FLAGS ${CPP-NETLIB_CXXFLAGS})
endif()
endforeach(src_file)<|MERGE_RESOLUTION|>--- conflicted
+++ resolved
@@ -122,11 +122,7 @@
     )
 add_library(cppnetlib-http-server ${CPP-NETLIB_HTTP_SERVER_SRCS})
 add_dependencies(cppnetlib-http-server
-<<<<<<< HEAD
-  ${Boost_LIBRARIES}
-  ${CPP-NETLIB_LOGGING_LIB}
-=======
->>>>>>> b9c3a013
+  ${CPP-NETLIB_LOGGING_LIB}
   cppnetlib-constants
   cppnetlib-uri
   cppnetlib-message
@@ -180,11 +176,7 @@
     http/client.cpp)
 add_library(cppnetlib-http-client ${CPP-NETLIB_HTTP_CLIENT_SRCS})
 add_dependencies(cppnetlib-http-client
-<<<<<<< HEAD
-  ${Boost_LIBRARIES}
-  ${CPP-NETLIB_LOGGING_LIB}
-=======
->>>>>>> b9c3a013
+  ${CPP-NETLIB_LOGGING_LIB}
   cppnetlib-constants
   cppnetlib-uri
   cppnetlib-message
