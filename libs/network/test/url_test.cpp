
// Copyright 2009 Dean Michael Berris, Jeroen Habraken.
// Distributed under the Boost Software License, Version 1.0.
// (See accompanying file LICENSE_1_0.txt of copy at
// http://www.boost.org/LICENSE_1_0.txt)

#define BOOST_TEST_MODULE URL Test
#include <boost/config/warning_disable.hpp>
#include <boost/test/unit_test.hpp>
#include <boost/network/uri.hpp>
#include <algorithm>


namespace test_suite {
template <
    class Uri
    >
void constructor_test(Uri instance,
                      const typename Uri::string_type &scheme_,
                      const typename Uri::string_type &rest_) {
    BOOST_CHECK(scheme(instance) == scheme_);
    // BOOST_CHECK(rest(instance) == rest_);
    BOOST_CHECK(valid(instance));
}

template <
    class Uri
    >
void copy_constructor_test(Uri instance) {
    Uri copy = instance;
    BOOST_CHECK(scheme(instance) == scheme(copy));
    // BOOST_CHECK(rest(instance) == rest(copy));
}

template <
    class Uri
    >
void assignment_test(Uri instance) {
    Uri copy;
    copy = instance;
    BOOST_CHECK(scheme(instance) == scheme(copy));
    // BOOST_CHECK(rest(instance) == rest(copy));
}

template <
    class Uri
    >
void http_full_uri_test(Uri instance,
                        const typename Uri::string_type &scheme_,
                        const typename Uri::string_type &rest_,
                        const typename Uri::string_type &user_info_,
                        const typename Uri::string_type &host_,
                        boost::uint16_t port_,
                        const typename Uri::string_type &path_,
                        const typename Uri::string_type &query_,
                        const typename Uri::string_type &fragment_) {
    using namespace boost::network::uri;
        
    BOOST_CHECK(scheme(instance) == scheme_);
    // BOOST_CHECK(rest(instance) == rest_);
    BOOST_CHECK(user_info(instance) == user_info_);
    BOOST_CHECK(host(instance) == host_);
    BOOST_CHECK(port(instance) == port_);
    BOOST_CHECK(path(instance) == path_);
    BOOST_CHECK(query(instance) == query_);
    BOOST_CHECK(fragment(instance) == fragment_);
    BOOST_CHECK(valid(instance));
}

template <
    class Uri
    >
void http_simple_uri_test(Uri instance,
                          const typename Uri::string_type &scheme_,
                          const typename Uri::string_type &rest_,
                          const typename Uri::string_type &user_info_,
                          const typename Uri::string_type &host_,
                          boost::uint16_t port_,
                          const typename Uri::string_type &path_,
                          const typename Uri::string_type &query_,
                          const typename Uri::string_type &fragment_) {
    BOOST_CHECK(scheme(instance) == scheme_);
    // BOOST_CHECK(rest(instance) == rest_);
    BOOST_CHECK(user_info(instance) == user_info_);
    BOOST_CHECK(host(instance) == host_);
    BOOST_CHECK(port(instance) == port_);
    BOOST_CHECK(path(instance) == path_);
    BOOST_CHECK(query(instance) == query_);
    BOOST_CHECK(fragment(instance) == fragment_);
    BOOST_CHECK(valid(instance));
}

template <
    class Uri
    >
void https_simple_uri_test(Uri instance,
<<<<<<< HEAD
                           const typename Uri::string_type &protocol_,
                           boost::uint16_t port_) {
=======
                           const typename Uri::string_type &scheme_,
                           boost::uint32_t port_) {
>>>>>>> 551a6b6b
    using namespace boost::network::uri;
    
    BOOST_CHECK(scheme(instance) == scheme_);
    BOOST_CHECK(port(instance) == port_);
}
    
template <
    class Uri
    >
void http_with_port_test(Uri instance,
                         const typename Uri::string_type &host_,
                         boost::uint16_t port_) {
    using namespace boost::network::uri;

    BOOST_CHECK(host(instance) == host_);
    BOOST_CHECK(port(instance) == port_);
    BOOST_CHECK(valid(instance));
}

template <
    class Uri
    >
void uri_with_spaces_should_fail(Uri instance) {
    using namespace boost::network::uri;
    
    // I don't know if it's a good idea to test that host and port are
    // set if the URI is invalid.
    // BOOST_CHECK_EQUAL(host(instance), std::string("www.boost.org"));
    // BOOST_CHECK_EQUAL(port(instance), 80u);
    BOOST_CHECK(!valid(instance));
}

template <
    class Uri
    >
void http_with_invalid_host_should_fail(Uri instance) {
    using namespace boost::network::uri;
    BOOST_CHECK(!valid(instance));
}

template <
    class Uri
    >
void http_with_invalid_scheme_should_fail(Uri instance) {
    using namespace boost::network::uri;
    BOOST_CHECK(!valid(instance));
}

} // namespace test_suite

BOOST_AUTO_TEST_CASE(constructor_test) {
    test_suite::constructor_test(
        boost::network::uri::uri("http://www.boost.org/"),
        "http", "//www.boost.org/");
    test_suite::constructor_test(
        boost::network::uri::wuri(L"http://www.boost.org/"),
        L"http", L"//www.boost.org/");
    test_suite::constructor_test(
        boost::network::uri::uri("http://129.79.245.252/"),
        "http", "//www.boost.org/");
    test_suite::constructor_test(
        boost::network::uri::uri("news:comp.infosystems.www.servers.unix"),
        "news", "comp.infosystems.www.servers.unix");
}

BOOST_AUTO_TEST_CASE(copy_constructor_test) {
    test_suite::copy_constructor_test(
        boost::network::uri::uri("http://www.boost.org/"));
    test_suite::copy_constructor_test(
        boost::network::uri::wuri(L"http://www.boost.org/"));
}

BOOST_AUTO_TEST_CASE(assignment_test) {
    test_suite::assignment_test(
        boost::network::uri::uri("http://www.boost.org/"));
    test_suite::assignment_test(
        boost::network::uri::wuri(L"http://www.boost.org/"));
}

BOOST_AUTO_TEST_CASE(http_full_uri_test) {
    test_suite::http_full_uri_test(
        boost::network::uri::http::uri(
            "http://user:password@www.boost.org/path?query#fragment"),
        "http", "//user:password@www.boost.org/path?query#fragment",
        "user:password", "www.boost.org", 80u, "/path", "query", "fragment");
}

BOOST_AUTO_TEST_CASE(http_simple_uri_test) {
    test_suite::http_simple_uri_test(
        boost::network::uri::http::uri("http://www.boost.org/"),
        "http", "//www.boost.org/", "", "www.boost.org", 80u, "/", "", "");
}

BOOST_AUTO_TEST_CASE(https_simple_uri_test) {
    test_suite::https_simple_uri_test(
        boost::network::uri::http::uri("https://www.boost.org/"),
        "https", 443u);
}

BOOST_AUTO_TEST_CASE(http_with_port_test) {
    test_suite::http_with_port_test(
        boost::network::uri::http::uri("http://www.boost.org:80/"),
        "www.boost.org", 80u);
}

BOOST_AUTO_TEST_CASE(uri_with_spaces_should_fail) {
    test_suite::uri_with_spaces_should_fail(
        boost::network::uri::uri("http://www.boost.org /"));
    test_suite::uri_with_spaces_should_fail(
        boost::network::uri::wuri(L"http://www.boost.org /"));
}

BOOST_AUTO_TEST_CASE(http_with_invalid_host_should_fail) {
    test_suite::http_with_invalid_host_should_fail(
        boost::network::uri::http::uri("http://www-.boost.org/"));
}

BOOST_AUTO_TEST_CASE(http_with_invalid_scheme_should_fail) {
    boost::network::uri::http::uri uri("ftp://ftp.boost.org/");
    BOOST_CHECK(!valid(uri));
}<|MERGE_RESOLUTION|>--- conflicted
+++ resolved
@@ -19,7 +19,6 @@
                       const typename Uri::string_type &scheme_,
                       const typename Uri::string_type &rest_) {
     BOOST_CHECK(scheme(instance) == scheme_);
-    // BOOST_CHECK(rest(instance) == rest_);
     BOOST_CHECK(valid(instance));
 }
 
@@ -29,7 +28,6 @@
 void copy_constructor_test(Uri instance) {
     Uri copy = instance;
     BOOST_CHECK(scheme(instance) == scheme(copy));
-    // BOOST_CHECK(rest(instance) == rest(copy));
 }
 
 template <
@@ -39,7 +37,6 @@
     Uri copy;
     copy = instance;
     BOOST_CHECK(scheme(instance) == scheme(copy));
-    // BOOST_CHECK(rest(instance) == rest(copy));
 }
 
 template <
@@ -57,7 +54,6 @@
     using namespace boost::network::uri;
         
     BOOST_CHECK(scheme(instance) == scheme_);
-    // BOOST_CHECK(rest(instance) == rest_);
     BOOST_CHECK(user_info(instance) == user_info_);
     BOOST_CHECK(host(instance) == host_);
     BOOST_CHECK(port(instance) == port_);
@@ -80,7 +76,6 @@
                           const typename Uri::string_type &query_,
                           const typename Uri::string_type &fragment_) {
     BOOST_CHECK(scheme(instance) == scheme_);
-    // BOOST_CHECK(rest(instance) == rest_);
     BOOST_CHECK(user_info(instance) == user_info_);
     BOOST_CHECK(host(instance) == host_);
     BOOST_CHECK(port(instance) == port_);
@@ -94,13 +89,8 @@
     class Uri
     >
 void https_simple_uri_test(Uri instance,
-<<<<<<< HEAD
-                           const typename Uri::string_type &protocol_,
-                           boost::uint16_t port_) {
-=======
                            const typename Uri::string_type &scheme_,
                            boost::uint32_t port_) {
->>>>>>> 551a6b6b
     using namespace boost::network::uri;
     
     BOOST_CHECK(scheme(instance) == scheme_);
@@ -136,14 +126,6 @@
 template <
     class Uri
     >
-void http_with_invalid_host_should_fail(Uri instance) {
-    using namespace boost::network::uri;
-    BOOST_CHECK(!valid(instance));
-}
-
-template <
-    class Uri
-    >
 void http_with_invalid_scheme_should_fail(Uri instance) {
     using namespace boost::network::uri;
     BOOST_CHECK(!valid(instance));
@@ -213,12 +195,7 @@
         boost::network::uri::wuri(L"http://www.boost.org /"));
 }
 
-BOOST_AUTO_TEST_CASE(http_with_invalid_host_should_fail) {
-    test_suite::http_with_invalid_host_should_fail(
-        boost::network::uri::http::uri("http://www-.boost.org/"));
-}
-
 BOOST_AUTO_TEST_CASE(http_with_invalid_scheme_should_fail) {
     boost::network::uri::http::uri uri("ftp://ftp.boost.org/");
     BOOST_CHECK(!valid(uri));
-}+}
