// Copyright 2009, 2010, 2011 Dean Michael Berris, Jeroen Habraken, Glyn Matthews.
// Distributed under the Boost Software License, Version 1.0.
// (See accompanying file LICENSE_1_0.txt of copy at
// http://www.boost.org/LICENSE_1_0.txt)

#define BOOST_TEST_MODULE URL Test
#include <boost/config/warning_disable.hpp>
#include <boost/test/unit_test.hpp>
#include <boost/network/uri.hpp>
#include <boost/network/uri/uri.hpp>
#include <boost/network/uri/uri_io.hpp>
#include <boost/range/algorithm/equal.hpp>
#include <map>


using namespace boost::network;

BOOST_AUTO_TEST_CASE(basic_uri_scheme_test) {
    uri::uri instance("http://www.example.com/");
    BOOST_REQUIRE(uri::valid(instance));
    BOOST_CHECK_EQUAL(uri::scheme(instance), "http");
}

BOOST_AUTO_TEST_CASE(basic_uri_user_info_test) {
    uri::uri instance("http://www.example.com/");
    BOOST_REQUIRE(uri::valid(instance));
    BOOST_CHECK_EQUAL(uri::user_info(instance), "");
}

BOOST_AUTO_TEST_CASE(basic_uri_host_test) {
    uri::uri instance("http://www.example.com/");
    BOOST_REQUIRE(uri::valid(instance));
    BOOST_CHECK_EQUAL(uri::host(instance), "www.example.com");
}

BOOST_AUTO_TEST_CASE(basic_uri_port_test) {
    uri::uri instance("http://www.example.com/");
    BOOST_REQUIRE(uri::valid(instance));
    BOOST_CHECK_EQUAL(uri::port(instance), "");
}

BOOST_AUTO_TEST_CASE(basic_uri_path_test) {
    uri::uri instance("http://www.example.com/");
    BOOST_REQUIRE(uri::valid(instance));
    BOOST_CHECK_EQUAL(uri::path(instance), "/");
}

BOOST_AUTO_TEST_CASE(basic_uri_query_test) {
    uri::uri instance("http://www.example.com/");
    BOOST_REQUIRE(uri::valid(instance));
    BOOST_CHECK_EQUAL(uri::query(instance), "");
}

BOOST_AUTO_TEST_CASE(basic_uri_fragment_test) {
    uri::uri instance("http://www.example.com/");
    BOOST_REQUIRE(uri::valid(instance));
    BOOST_CHECK_EQUAL(uri::fragment(instance), "");
}

BOOST_AUTO_TEST_CASE(basic_uri_value_semantics_test) {
  uri::uri original;
  uri::uri assigned;
  assigned = original;
  BOOST_CHECK(original == assigned);
  assigned = "http://www.example.com/";
  BOOST_CHECK(original != assigned);
  uri::uri copy(assigned);
  BOOST_CHECK(copy == assigned);
}

<<<<<<< HEAD
BOOST_AUTO_TEST_CASE(basic_uri_range_test) {
=======
BOOST_AUTO_TEST_CASE(basic_uri_range_scheme_test) {
>>>>>>> 52e7797f
    uri::uri instance("http://www.example.com/");
    BOOST_REQUIRE(uri::valid(instance));
    BOOST_CHECK(instance.scheme_range());
    BOOST_CHECK(instance.begin() == boost::begin(instance.scheme_range()));
    BOOST_CHECK(boost::equal(instance.scheme_range(), boost::as_literal("http")));
}

BOOST_AUTO_TEST_CASE(basic_uri_range_user_info_test) {
    uri::uri instance("http://www.example.com/");
    BOOST_REQUIRE(uri::valid(instance));
    BOOST_CHECK(!instance.user_info_range());
    BOOST_CHECK(boost::begin(instance.host_range()) == boost::begin(instance.user_info_range()));
    BOOST_CHECK(boost::begin(instance.host_range()) == boost::end(instance.user_info_range()));
}

BOOST_AUTO_TEST_CASE(basic_uri_range_host_test) {
    uri::uri instance("http://www.example.com/");
    BOOST_REQUIRE(uri::valid(instance));
    BOOST_CHECK(instance.host_range());
    BOOST_CHECK(boost::equal(instance.host_range(), boost::as_literal("www.example.com")));
}

BOOST_AUTO_TEST_CASE(basic_uri_range_port_test) {
    uri::uri instance("http://www.example.com/");
    BOOST_REQUIRE(uri::valid(instance));
    BOOST_CHECK(!instance.port_range());
    BOOST_CHECK(boost::end(instance.host_range()) == boost::begin(instance.port_range()));
    BOOST_CHECK(boost::end(instance.host_range()) == boost::end(instance.port_range()));
}

BOOST_AUTO_TEST_CASE(basic_uri_range_path_test) {
    uri::uri instance("http://www.example.com/");
    BOOST_REQUIRE(uri::valid(instance));
    BOOST_CHECK(instance.path_range());
    BOOST_CHECK(boost::equal(instance.path_range(), boost::as_literal("/")));
    BOOST_CHECK(instance.end() == boost::end(instance.path_range()));
}

BOOST_AUTO_TEST_CASE(basic_uri_range_query_test) {
    uri::uri instance("http://www.example.com/");
    BOOST_REQUIRE(uri::valid(instance));
    BOOST_CHECK(!instance.query_range());
    BOOST_CHECK(instance.end() == boost::begin(instance.query_range()));
    BOOST_CHECK(instance.end() == boost::end(instance.query_range()));
}

BOOST_AUTO_TEST_CASE(basic_uri_range_fragment_test) {
    uri::uri instance("http://www.example.com/");
    BOOST_REQUIRE(uri::valid(instance));
    BOOST_CHECK(!instance.fragment_range());
    BOOST_CHECK(instance.end() == boost::begin(instance.fragment_range()));
    BOOST_CHECK(instance.end() == boost::end(instance.fragment_range()));
}

BOOST_AUTO_TEST_CASE(full_uri_scheme_test) {
    uri::uri instance("http://user:password@www.example.com:80/path?query#fragment");
    BOOST_REQUIRE(uri::valid(instance));
    BOOST_CHECK_EQUAL(uri::scheme(instance), "http");
}

BOOST_AUTO_TEST_CASE(full_uri_user_info_test) {
    uri::uri instance("http://user:password@www.example.com:80/path?query#fragment");
    BOOST_REQUIRE(uri::valid(instance));
    BOOST_CHECK_EQUAL(uri::user_info(instance), "user:password");
}

BOOST_AUTO_TEST_CASE(full_uri_host_test) {
    uri::uri instance("http://user:password@www.example.com:80/path?query#fragment");
    BOOST_REQUIRE(uri::valid(instance));
    BOOST_CHECK_EQUAL(uri::host(instance), "www.example.com");
}

BOOST_AUTO_TEST_CASE(full_uri_port_test) {
    uri::uri instance("http://user:password@www.example.com:80/path?query#fragment");
    BOOST_REQUIRE(uri::valid(instance));
    BOOST_CHECK_EQUAL(uri::port(instance), "80");
    BOOST_CHECK(uri::port_us(instance));
    BOOST_CHECK_EQUAL(uri::port_us(instance).get(), 80);
}

BOOST_AUTO_TEST_CASE(full_uri_path_test) {
    uri::uri instance("http://user:password@www.example.com:80/path?query#fragment");
    BOOST_REQUIRE(uri::valid(instance));
    BOOST_CHECK_EQUAL(uri::path(instance), "/path");
}

BOOST_AUTO_TEST_CASE(full_uri_query_test) {
    uri::uri instance("http://user:password@www.example.com:80/path?query#fragment");
    BOOST_REQUIRE(uri::valid(instance));
    BOOST_CHECK_EQUAL(uri::query(instance), "query");
}

BOOST_AUTO_TEST_CASE(full_uri_fragment_test) {
    uri::uri instance("http://user:password@www.example.com:80/path?query#fragment");
    BOOST_REQUIRE(uri::valid(instance));
    BOOST_CHECK_EQUAL(uri::fragment(instance), "fragment");
}

BOOST_AUTO_TEST_CASE(full_uri_range_scheme_test) {
    uri::uri instance("http://user:password@www.example.com:80/path?query#fragment");
    BOOST_REQUIRE(uri::valid(instance));
    BOOST_CHECK(instance.scheme_range());
    BOOST_CHECK(instance.begin() == boost::begin(instance.scheme_range()));
    BOOST_CHECK(boost::equal(instance.scheme_range(), boost::as_literal("http")));
}

BOOST_AUTO_TEST_CASE(full_uri_range_user_info_test) {
    uri::uri instance("http://user:password@www.example.com:80/path?query#fragment");
    BOOST_REQUIRE(uri::valid(instance));
    BOOST_CHECK(instance.user_info_range());
    BOOST_CHECK(boost::equal(instance.user_info_range(), boost::as_literal("user:password")));
}

BOOST_AUTO_TEST_CASE(full_uri_range_host_test) {
    uri::uri instance("http://user:password@www.example.com:80/path?query#fragment");
    BOOST_REQUIRE(uri::valid(instance));
    BOOST_CHECK(instance.host_range());
    BOOST_CHECK(boost::equal(instance.host_range(), boost::as_literal("www.example.com")));
}

BOOST_AUTO_TEST_CASE(full_uri_range_port_test) {
    uri::uri instance("http://user:password@www.example.com:80/path?query#fragment");
    BOOST_REQUIRE(uri::valid(instance));
    BOOST_CHECK(instance.port_range());
    BOOST_CHECK(boost::equal(instance.port_range(), boost::as_literal("80")));
}

BOOST_AUTO_TEST_CASE(full_uri_range_path_test) {
    uri::uri instance("http://user:password@www.example.com:80/path?query#fragment");
    BOOST_REQUIRE(uri::valid(instance));
    BOOST_CHECK(instance.path_range());
    BOOST_CHECK(boost::equal(instance.path_range(), boost::as_literal("/path")));
}

BOOST_AUTO_TEST_CASE(full_uri_range_query_test) {
    uri::uri instance("http://user:password@www.example.com:80/path?query#fragment");
    BOOST_REQUIRE(uri::valid(instance));
    BOOST_CHECK(instance.query_range());
    BOOST_CHECK(boost::equal(instance.query_range(), boost::as_literal("query")));
}

BOOST_AUTO_TEST_CASE(full_uri_range_fragment_test) {
    uri::uri instance("http://user:password@www.example.com:80/path?query#fragment");
    BOOST_REQUIRE(uri::valid(instance));
    BOOST_CHECK(instance.fragment_range());
    BOOST_CHECK(boost::equal(instance.fragment_range(), boost::as_literal("fragment")));
    BOOST_CHECK(instance.end() == boost::end(instance.fragment_range()));
}

BOOST_AUTO_TEST_CASE(mailto_test) {
    uri::uri instance("mailto:john.doe@example.com");
    BOOST_REQUIRE(uri::valid(instance));
    BOOST_CHECK_EQUAL(uri::scheme(instance), "mailto");
    BOOST_CHECK_EQUAL(uri::path(instance), "john.doe@example.com");
}

BOOST_AUTO_TEST_CASE(file_test) {
    uri::uri instance("file:///bin/bash");
    BOOST_REQUIRE(uri::valid(instance));
    BOOST_CHECK_EQUAL(uri::scheme(instance), "file");
    BOOST_CHECK_EQUAL(uri::path(instance), "/bin/bash");
}

BOOST_AUTO_TEST_CASE(xmpp_test) {
    uri::uri instance("xmpp:example-node@example.com?message;subject=Hello%20World");
    BOOST_REQUIRE(uri::valid(instance));
    BOOST_CHECK_EQUAL(uri::scheme(instance), "xmpp");
    BOOST_CHECK_EQUAL(uri::path(instance), "example-node@example.com");
    BOOST_CHECK_EQUAL(uri::query(instance), "message;subject=Hello%20World");
}

BOOST_AUTO_TEST_CASE(ipv4_address_test) {
    uri::uri instance("http://129.79.245.252/");
    BOOST_REQUIRE(uri::valid(instance));
    BOOST_CHECK_EQUAL(uri::scheme(instance), "http");
    BOOST_CHECK_EQUAL(uri::host(instance), "129.79.245.252");
    BOOST_CHECK_EQUAL(uri::path(instance), "/");
}

BOOST_AUTO_TEST_CASE(ipv6_address_test_1) {
    uri::uri instance("http://[1080:0:0:0:8:800:200C:417A]/");
    BOOST_REQUIRE(uri::valid(instance));
    BOOST_CHECK_EQUAL(uri::scheme(instance), "http");
    BOOST_CHECK_EQUAL(uri::host(instance), "[1080:0:0:0:8:800:200C:417A]");
    BOOST_CHECK_EQUAL(uri::path(instance), "/");
}

BOOST_AUTO_TEST_CASE(ipv6_address_test_2) {
    uri::uri instance("http://[2001:db8:85a3:8d3:1319:8a2e:370:7348]/");
    BOOST_REQUIRE(uri::valid(instance));
    BOOST_CHECK_EQUAL(uri::scheme(instance), "http");
    BOOST_CHECK_EQUAL(uri::host(instance), "[2001:db8:85a3:8d3:1319:8a2e:370:7348]");
    BOOST_CHECK_EQUAL(uri::path(instance), "/");
}

BOOST_AUTO_TEST_CASE(ftp_test) {
    uri::uri instance("ftp://john.doe@ftp.example.com/");
    BOOST_REQUIRE(uri::valid(instance));
    BOOST_CHECK_EQUAL(uri::scheme(instance), "ftp");
    BOOST_CHECK_EQUAL(uri::user_info(instance), "john.doe");
    BOOST_CHECK_EQUAL(uri::host(instance), "ftp.example.com");
    BOOST_CHECK_EQUAL(uri::path(instance), "/");
}

BOOST_AUTO_TEST_CASE(news_test) {
    uri::uri instance("news:comp.infosystems.www.servers.unix");
    BOOST_REQUIRE(uri::valid(instance));
    BOOST_CHECK_EQUAL(uri::scheme(instance), "news");
    BOOST_CHECK_EQUAL(uri::path(instance), "comp.infosystems.www.servers.unix");
}

BOOST_AUTO_TEST_CASE(tel_test) {
    uri::uri instance("tel:+1-816-555-1212");
    BOOST_REQUIRE(uri::valid(instance));
    BOOST_CHECK_EQUAL(uri::scheme(instance), "tel");
    BOOST_CHECK_EQUAL(uri::path(instance), "+1-816-555-1212");
}

BOOST_AUTO_TEST_CASE(encoded_uri_test) {
    uri::uri instance("http://www.example.com/Path%20With%20%28Some%29%20Encoded%20Characters%21");
    BOOST_REQUIRE(uri::valid(instance));
    BOOST_CHECK_EQUAL(uri::scheme(instance), "http");
    BOOST_CHECK_EQUAL(uri::host(instance), "www.example.com");
    BOOST_CHECK_EQUAL(uri::path(instance), "/Path%20With%20%28Some%29%20Encoded%20Characters%21");
    BOOST_CHECK_EQUAL(uri::decoded_path(instance), "/Path With (Some) Encoded Characters!");
}

BOOST_AUTO_TEST_CASE(copy_constructor_test) {
    uri::uri instance("http://www.example.com/");
    uri::uri copy = instance;
    BOOST_CHECK(instance == copy);
}

BOOST_AUTO_TEST_CASE(assignment_test) {
    uri::uri instance("http://www.example.com/");
    uri::uri copy;
    copy = instance;
    BOOST_CHECK_EQUAL(instance.string(), copy.string());
    BOOST_CHECK_EQUAL(instance, copy);
}

BOOST_AUTO_TEST_CASE(username_test) {
    uri::uri instance("ftp://john.doe:password@ftp.example.com/");
    BOOST_REQUIRE(uri::valid(instance));
    BOOST_CHECK_EQUAL(uri::username(instance), "john.doe");
    BOOST_CHECK_EQUAL(uri::password(instance), "password");
}

BOOST_AUTO_TEST_CASE(hierarchical_part_test) {
    uri::uri instance("http://user:password@www.example.com:80/path?query#fragment");
    BOOST_REQUIRE(uri::valid(instance));
    BOOST_CHECK_EQUAL(uri::hierarchical_part(instance), "user:password@www.example.com:80/path");
}

BOOST_AUTO_TEST_CASE(partial_hierarchical_part_test) {
    uri::uri instance("http://www.example.com?query#fragment");
    BOOST_REQUIRE(uri::valid(instance));
    BOOST_CHECK_EQUAL(uri::hierarchical_part(instance), "www.example.com");
}

BOOST_AUTO_TEST_CASE(authority_test) {
    uri::uri instance("http://user:password@www.example.com:80/path?query#fragment");
    BOOST_REQUIRE(uri::valid(instance));
    BOOST_CHECK_EQUAL(uri::authority(instance), "user:password@www.example.com:80");
}

BOOST_AUTO_TEST_CASE(partial_authority_test) {
    uri::uri instance("http://www.example.com/path?query#fragment");
    BOOST_REQUIRE(uri::valid(instance));
    BOOST_CHECK_EQUAL(uri::authority(instance), "www.example.com");
}

BOOST_AUTO_TEST_CASE(http_query_map_test) {
    uri::uri instance("http://user:password@www.example.com:80/path?query=something#fragment");
    BOOST_REQUIRE(uri::valid(instance));

    std::map<std::string, std::string> queries;
    uri::query_map(instance, queries);
    BOOST_REQUIRE_EQUAL(queries.size(), std::size_t(1));
    BOOST_CHECK_EQUAL(queries.begin()->first, "query");
    BOOST_CHECK_EQUAL(queries.begin()->second, "something");
}

BOOST_AUTO_TEST_CASE(xmpp_query_map_test) {
    uri::uri instance("xmpp:example-node@example.com?message;subject=Hello%20World");
    BOOST_REQUIRE(uri::valid(instance));

    std::map<std::string, std::string> queries;
    uri::query_map(instance, queries);
    BOOST_REQUIRE_EQUAL(queries.size(), std::size_t(2));
    BOOST_CHECK_EQUAL(queries.begin()->first, "message");
    BOOST_CHECK_EQUAL(queries.begin()->second, "");
    BOOST_CHECK_EQUAL((++queries.begin())->first, "subject");
    BOOST_CHECK_EQUAL((++queries.begin())->second, "Hello%20World");
}

BOOST_AUTO_TEST_CASE(range_test)
{
    const std::string url("http://www.example.com/");
    uri::uri instance(url);
    BOOST_REQUIRE(uri::valid(instance));
    BOOST_CHECK(boost::equal(instance, url));
}

BOOST_AUTO_TEST_CASE(issue_67_test)
{
    const std::string site_name("http://www.google.com");
    uri::uri bar0;
    uri::uri bar1 = site_name;
    bar0 = site_name;
    BOOST_CHECK(uri::is_valid(bar0));
    BOOST_CHECK(uri::is_valid(bar1));
}

BOOST_AUTO_TEST_CASE(from_parts_1)
{
    BOOST_CHECK_EQUAL(uri::uri("http://www.example.com/path?query#fragment"),
                      uri::from_parts(uri::uri("http://www.example.com"), "/path", "query", "fragment"));
}

BOOST_AUTO_TEST_CASE(from_parts_2)
{
    BOOST_CHECK_EQUAL(uri::uri("http://www.example.com/path?query#fragment"),
                      uri::from_parts("http://www.example.com", "/path", "query", "fragment"));
}

BOOST_AUTO_TEST_CASE(from_parts_3)
{
    BOOST_CHECK_EQUAL(uri::uri("http://www.example.com/path?query"),
                      uri::from_parts("http://www.example.com", "/path", "query"));
}

BOOST_AUTO_TEST_CASE(from_parts_4)
{
    BOOST_CHECK_EQUAL(uri::uri("http://www.example.com/path"),
                      uri::from_parts("http://www.example.com", "/path"));
}

BOOST_AUTO_TEST_CASE(from_file)
{
    boost::filesystem::path path("/a/path/to/a/file.txt");
    BOOST_CHECK_EQUAL(uri::uri("file:///a/path/to/a/file.txt"), uri::from_file(path));
}<|MERGE_RESOLUTION|>--- conflicted
+++ resolved
@@ -68,11 +68,7 @@
   BOOST_CHECK(copy == assigned);
 }
 
-<<<<<<< HEAD
-BOOST_AUTO_TEST_CASE(basic_uri_range_test) {
-=======
 BOOST_AUTO_TEST_CASE(basic_uri_range_scheme_test) {
->>>>>>> 52e7797f
     uri::uri instance("http://www.example.com/");
     BOOST_REQUIRE(uri::valid(instance));
     BOOST_CHECK(instance.scheme_range());
