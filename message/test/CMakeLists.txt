# Copyright (c) Glyn Matthews 2012.
# Distributed under the Boost Software License, Version 1.0.
# (See accompanying file LICENSE_1_0.txt or copy at
# http://www.boost.org/LICENSE_1_0.txt)

include_directories(${GTEST_INCLUDE_DIRS})
include_directories(${CPP-NETLIB_SOURCE_DIR}/uri/src)
include_directories(${CPP-NETLIB_SOURCE_DIR}/message/src)

if (CPP-NETLIB_BUILD_TESTS)
  set(TESTS message_test message_transform_test)
  if(CPP-NETLIB_BUILD_SINGLE_LIB)
    set(link_cppnetlib_lib cppnetlib)
    set(dependencies cppnetlib)
  else()
    set(link_cppnetlib_lib cppnetlib-message
      cppnetlib-message-directives
      cppnetlib-message-wrappers)
    set(dependencies cppnetlib-message
      cppnetlib-message-directives
      cppnetlib-message-wrappers)
  endif()
  foreach (test ${TESTS})
<<<<<<< HEAD
=======
    if (${CMAKE_CXX_COMPILER_ID} MATCHES GNU)
      set_source_files_properties(${test}.cpp
  PROPERTIES COMPILE_FLAGS "-Wall")
    endif()
>>>>>>> 5a369fcd
    add_executable(cpp-netlib-${test} ${test}.cpp)
    add_dependencies(cpp-netlib-${test} ${dependencies})
    target_link_libraries(cpp-netlib-${test}
      ${Boost_SYSTEM_LIBRARY}
      ${CMAKE_THREAD_LIBS_INIT}
      ${GTEST_BOTH_LIBRARIES}
      ${link_cppnetlib_lib})
    if (OPENSSL_FOUND)
      target_link_libraries(cpp-netlib-${test} ${OPENSSL_LIBRARIES})
    endif()
    set_target_properties(cpp-netlib-${test}
      PROPERTIES RUNTIME_OUTPUT_DIRECTORY ${CPP-NETLIB_BINARY_DIR}/tests)
    add_test(cpp-netlib-${test}
      ${CPP-NETLIB_BINARY_DIR}/tests/cpp-netlib-${test})
  endforeach (test)
endif (CPP-NETLIB_BUILD_TESTS)<|MERGE_RESOLUTION|>--- conflicted
+++ resolved
@@ -21,13 +21,6 @@
       cppnetlib-message-wrappers)
   endif()
   foreach (test ${TESTS})
-<<<<<<< HEAD
-=======
-    if (${CMAKE_CXX_COMPILER_ID} MATCHES GNU)
-      set_source_files_properties(${test}.cpp
-  PROPERTIES COMPILE_FLAGS "-Wall")
-    endif()
->>>>>>> 5a369fcd
     add_executable(cpp-netlib-${test} ${test}.cpp)
     add_dependencies(cpp-netlib-${test} ${dependencies})
     target_link_libraries(cpp-netlib-${test}
