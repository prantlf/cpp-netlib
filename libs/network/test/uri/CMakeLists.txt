--- conflicted
+++ resolved
@@ -6,7 +6,6 @@
 include_directories(${CPP-NETLIB_SOURCE_DIR})
 
 if (Boost_FOUND)
-<<<<<<< HEAD
     set(
         TESTS
         url_test
@@ -28,29 +27,4 @@
         add_test(cpp-netlib-${test}
             ${CPP-NETLIB_BINARY_DIR}/tests/cpp-netlib-${test})
     endforeach (test)
-
-endif()
-=======
-  set(Boost_USE_STATIC_LIBS ON)
-  set(Boost_USE_MULTITHREADED ON)
-  set(
-    TESTS
-    url_test
-    url_encoding_test
-    url_builder_test
-    )
-  foreach (test ${TESTS})
-    set_source_files_properties(${test}.cpp
-      PROPERTIES COMPILE_FLAGS "-Wall")
-    add_executable(cpp-netlib-${test} ${test}.cpp)
-    add_dependencies(cpp-netlib-${test} cppnetlib-uri)
-    target_link_libraries(cpp-netlib-${test} ${Boost_LIBRARIES} ${CMAKE_THREAD_LIBS_INIT} cppnetlib-uri)
-    if (OPENSSL_FOUND)
-      target_link_libraries(cpp-netlib-${test} ${OPENSSL_LIBRARIES})
-    endif()
-    set_target_properties(cpp-netlib-${test}
-      PROPERTIES RUNTIME_OUTPUT_DIRECTORY ${CPP-NETLIB_BINARY_DIR}/tests)
-    add_test(cpp-netlib-${test} ${CPP-NETLIB_BINARY_DIR}/tests/cpp-netlib-${test})
-  endforeach (test)
-endif(Boost_FOUND)
->>>>>>> cd5b0033
+endif()