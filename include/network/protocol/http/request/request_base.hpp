// Copyright 2011 Dean Michael Berris <dberris@google.com>.
// Copyright 2011 Google, Inc.
// Distributed under the Boost Software License, Version 1.0.
// (See accompanying file LICENSE_1_0.txt or copy at
// http://www.boost.org/LICENSE_1_0.txt)

#ifndef NETWORK_PROTOCOL_HTTP_REQUEST_BASE_HPP_20111008
#define NETWORK_PROTOCOL_HTTP_REQUEST_BASE_HPP_20111008

#ifndef NETWORK_BUFFER_CHUNK
#define NETWORK_BUFFER_CHUNK 1024  // We want 1KiB worth of data at least.
#endif

#include <network/message/message_base.hpp>
#include <network/uri.hpp>

namespace network { namespace http {

struct body_source {
  virtual std::streamsize read(char * buffer, std::streamsize size);
  virtual ~body_source();
};

struct request_storage_base_pimpl;

struct request_storage_base {
 protected:
  request_storage_base(size_t chunk_size = NETWORK_BUFFER_CHUNK);
  request_storage_base(request_storage_base const &other);
  virtual void append(char const *data, size_t size);
  virtual size_t read(char *destination, size_t offset, size_t size) const;
  virtual void flatten(std::string &destination) const;
  virtual void clear();
  virtual bool equals(request_storage_base const &other) const;
  virtual void swap(request_storage_base &other);
  virtual ~request_storage_base();

 private:
  request_storage_base_pimpl *pimpl_;
};

struct request_base : message_base, request_storage_base {
  // Setters
  virtual void set_method(std::string const & method) = 0;
  virtual void set_status(std::string const & status) = 0;
  virtual void set_status_message(std::string const & status_message) = 0;
  virtual void set_body_writer(std::function<void(char*, size_t)> writer) = 0;
  virtual void set_uri(std::string const &uri) = 0;
  virtual void set_uri(::network::uri const &uri) = 0;

  // Getters
  virtual void get_uri(::network::uri &uri) const = 0;
  virtual void get_uri(std::string &uri) const = 0;
  virtual void get_method(std::string & method) const = 0;
  virtual void get_status(std::string & status) const = 0;
  virtual void get_status_message(std::string & status_message) const = 0;
<<<<<<< HEAD
  virtual void get_body(std::function<void(char*, size_t)> chunk_reader) const = 0;
  virtual void get_body(std::string const & body) const = 0;
=======
  virtual void get_body(boost::function<void(std::string::const_iterator, size_t)> chunk_reader, size_t size) const = 0;
  virtual void get_body(std::string & body) const = 0;
>>>>>>> 645cc743
  virtual ~request_base() = 0;
};

}  // namespace http
}  // namespace network

#endif /* NETWORK_PROTOCOL_HTTP_REQUEST_BASE_HPP_20111008 */<|MERGE_RESOLUTION|>--- conflicted
+++ resolved
@@ -54,13 +54,8 @@
   virtual void get_method(std::string & method) const = 0;
   virtual void get_status(std::string & status) const = 0;
   virtual void get_status_message(std::string & status_message) const = 0;
-<<<<<<< HEAD
-  virtual void get_body(std::function<void(char*, size_t)> chunk_reader) const = 0;
-  virtual void get_body(std::string const & body) const = 0;
-=======
-  virtual void get_body(boost::function<void(std::string::const_iterator, size_t)> chunk_reader, size_t size) const = 0;
+  virtual void get_body(std::function<void(std::string::const_iterator, size_t)> chunk_reader, size_t size) const = 0;
   virtual void get_body(std::string & body) const = 0;
->>>>>>> 645cc743
   virtual ~request_base() = 0;
 };
 
