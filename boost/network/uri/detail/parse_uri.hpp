#ifndef BOOST_NETWORK_URL_DETAIL_PARSE_URL_HPP_
#define BOOST_NETWORK_URL_DETAIL_PARSE_URL_HPP_

// Copyright 2009 Dean Michael Berris, Jeroen Habraken.
// Distributed under the Boost Software License, Version 1.0.
// (See accompanying file LICENSE_1_0.txt or copy at
// http://www.boost.org/LICENSE_1_0.txt)

#include <boost/fusion/tuple.hpp>
#include <boost/network/uri/detail/uri_parts.hpp>

#include <boost/spirit/include/qi_core.hpp>
#include <boost/spirit/include/qi_sequence.hpp>
#include <boost/spirit/include/qi_parse.hpp>
#include <boost/spirit/include/qi_char_.hpp>
#include <boost/spirit/include/qi_lexeme.hpp>

namespace boost { namespace network { namespace uri {

    namespace detail {

        template <class Range, class Tag>
            inline bool parse_specific(Range & range, uri_parts<Tag> & parts) {
                return true;
            }

        template <class Range, class Tag>
            inline bool parse_uri(Range & range, uri_parts<Tag> & parts) {
                namespace qi = boost::spirit::qi;                

                typedef typename range_iterator<Range>::type iterator;
                typedef typename string<Tag>::type string_type;

                iterator start_ = begin(range);
                iterator end_ = end(range);
                fusion::tuple<string_type&,string_type&> result =
                    fusion::tie(parts.scheme,parts.scheme_specific_part);

                bool ok = qi::parse(
                        start_, end_, 
                        (
<<<<<<< HEAD
                            (qi::alpha > *(qi::alnum | qi::char_("+.-")))
=======
                            qi::lexeme[(qi::alpha >> *(qi::alnum | qi::char_("+.-")))]
>>>>>>> 08c04cc8
                         >> ':'
                         >> 
                            +(qi::char_ - (qi::cntrl | qi::space))
                        ),
                        result
                        );

                if (ok) {
                    ok = parse_specific(
                            parts.scheme_specific_part,
                            parts
                            );
                }

                return ok && start_ == end_;
            }

    } // namespace detail

} // namespace uri

} // namespace network

} // namespace boost

#endif
<|MERGE_RESOLUTION|>--- conflicted
+++ resolved
@@ -39,11 +39,7 @@
                 bool ok = qi::parse(
                         start_, end_, 
                         (
-<<<<<<< HEAD
-                            (qi::alpha > *(qi::alnum | qi::char_("+.-")))
-=======
                             qi::lexeme[(qi::alpha >> *(qi::alnum | qi::char_("+.-")))]
->>>>>>> 08c04cc8
                          >> ':'
                          >> 
                             +(qi::char_ - (qi::cntrl | qi::space))
