--- conflicted
+++ resolved
@@ -4,12 +4,6 @@
 #          http://www.boost.org/LICENSE_1_0.txt)
 
 include_directories(${CPP-NETLIB_SOURCE_DIR})
-<<<<<<< HEAD
-find_package( Boost 1.45.0 COMPONENTS unit_test_framework system regex date_time thread filesystem )
-set(Boost_USE_STATIC_LIBS ON)
-set(Boost_USE_MULTITHREADED ON)
-=======
->>>>>>> ba8c5739
 
 add_subdirectory(uri)
 add_subdirectory(http)
@@ -25,15 +19,8 @@
         set_source_files_properties(${test}.cpp
             PROPERTIES COMPILE_FLAGS "-Wall")
         add_executable(cpp-netlib-${test} ${test}.cpp)
-<<<<<<< HEAD
 	add_dependencies(cpp-netlib-${test} cppnetlib-uri)
         target_link_libraries(cpp-netlib-${test} ${Boost_LIBRARIES} ${CMAKE_THREAD_LIBS_INIT} cppnetlib-uri)
-=======
-        add_dependencies(cpp-netlib-${test} cppnetlib-uri-parsers)
-
-        target_link_libraries(cpp-netlib-${test}
-            ${Boost_LIBRARIES} ${CMAKE_THREAD_LIBS_INIT} cppnetlib-uri-parsers)
->>>>>>> ba8c5739
         if (OPENSSL_FOUND)
             target_link_libraries(cpp-netlib-${test} ${OPENSSL_LIBRARIES})
         endif()
