// Copyright Dean Michael Berris 2012.
// Copyright Google, Inc. 2012.
// Distributed under the Boost Software License, Version 1.0.
// (See accompanying file LICENSE_1_0.txt or copy at
// http://www.boost.org/LICENSE_1_0.txt)

#ifndef NETWORK_PROTOCOL_HTTP_CLIENT_OPTIONS_IPP
#define NETWORK_PROTOCOL_HTTP_CLIENT_OPTIONS_IPP

#include <network/protocol/http/client/options.hpp>
#include <network/protocol/http/client/simple_connection_manager.hpp>
#include <network/protocol/http/client/connection/simple_connection_factory.hpp>

namespace network { namespace http {

  class client_options_pimpl {
  public:
    client_options_pimpl()
    : io_service_(0)
    , follow_redirects_(false)
    , cache_resolved_(false)
    , openssl_certificate_paths_()
    , openssl_verify_paths_()
    , connection_manager_()
    , connection_factory_()
    {
    }

    client_options_pimpl *clone() const {
      return new (std::nothrow) client_options_pimpl(*this);
    }

    void io_service(boost::asio::io_service *io_service) {
      io_service_ = io_service_;
    }

    boost::asio::io_service* io_service() const {
      return io_service_;
    }

    void follow_redirects(bool setting) {
      follow_redirects_ = setting;
    }

    bool follow_redirects() const {
      return follow_redirects_;
    }

    void cache_resolved(bool setting) {
      cache_resolved_ = setting;
    }

    bool cache_resolved() const {
      return cache_resolved_;
    }

    void add_openssl_certificate_path(std::string const &path) {
      openssl_certificate_paths_.push_back(path);
    }

    std::list<std::string> const & openssl_certificate_paths() const {
      return openssl_certificate_paths_;
    }

    void add_openssl_verify_path(std::string const &path) {
      openssl_verify_paths_.push_back(path);
    }

    std::list<std::string> const & openssl_verify_paths() const {
      return openssl_verify_paths_;
    }

    void connection_manager(boost::shared_ptr<http::connection_manager> manager) {
      connection_manager_ = manager;
    }

    boost::shared_ptr<http::connection_manager> connection_manager() const {
      return connection_manager_;
    }

    void connection_factory(boost::shared_ptr<http::connection_factory> factory) {
      connection_factory_ = factory;
    }

    boost::shared_ptr<http::connection_factory> connection_factory() const {
      return connection_factory_;
    }

  private:
    client_options_pimpl(client_options_pimpl const &other)
    : io_service_(other.io_service_)
    , follow_redirects_(other.follow_redirects_)
    , cache_resolved_(other.cache_resolved_)
    , openssl_certificate_paths_(other.openssl_certificate_paths_)
    , openssl_verify_paths_(other.openssl_verify_paths_)
    , connection_manager_(other.connection_manager_)
    , connection_factory_(other.connection_factory_)
    {}

    client_options_pimpl& operator=(client_options_pimpl);  // cannot assign

    // Here's the list of members.
    boost::asio::io_service *io_service_;
    bool follow_redirects_, cache_resolved_;
    std::list<std::string> openssl_certificate_paths_, openssl_verify_paths_;
    boost::shared_ptr<http::connection_manager> connection_manager_;
    boost::shared_ptr<http::connection_factory> connection_factory_;
  };

  client_options::client_options()
  : pimpl(new (std::nothrow) client_options_pimpl())
  {}

  client_options::client_options(client_options const &other)
  : pimpl(other.pimpl->clone())
  {}

<<<<<<< HEAD
  void io_service(asio::io_service *io_service) {
    io_service_ = io_service_;
  }

  asio::io_service* io_service() const {
    return io_service_;
=======
  client_options& client_options::operator=(client_options const &rhs) {
    client_options copy(rhs);
    copy.swap(*this);
    return *this;
  }

  client_options& client_options::operator=(client_options &&rhs) {
    rhs.swap(*this);
    return *this;
>>>>>>> 645cc743
  }

  void client_options::swap(client_options &other) {
    using std::swap;
    swap(other.pimpl, this->pimpl);
  }

  client_options::~client_options() {
    delete pimpl;
    pimpl = nullptr;
  }

  client_options& client_options::io_service(boost::asio::io_service *io_service) {
    pimpl->io_service(io_service);
    return *this;
  }

  boost::asio::io_service* client_options::io_service() const {
    return pimpl->io_service();
  }

  client_options& client_options::follow_redirects(bool follow_redirects) {
    pimpl->follow_redirects(follow_redirects);
    return *this;
  }

  bool client_options::follow_redirects() const {
    return pimpl->follow_redirects();
  }

  client_options& client_options::cache_resolved(bool cache_resolved) {
    pimpl->cache_resolved(cache_resolved);
    return *this;
  }

  bool client_options::cache_resolved() const {
    return pimpl->cache_resolved();
  }

  client_options& client_options::add_openssl_certificate_path(std::string const &path) {
    pimpl->add_openssl_certificate_path(path);
    return *this;
  }

  std::list<std::string> const & client_options::openssl_certificate_paths() const {
    return pimpl->openssl_certificate_paths();
  }

  client_options& client_options::add_openssl_verify_path(std::string const &path) {
    pimpl->add_openssl_verify_path(path);
    return *this;
  }

  std::list<std::string> const & client_options::openssl_verify_paths() const {
    return pimpl->openssl_verify_paths();
  }

<<<<<<< HEAD
private:
  client_options_pimpl(client_options_pimpl const &other)
  : io_service_(other.io_service_)
  , follow_redirects_(other.follow_redirects_)
  , cache_resolved_(other.cache_resolved_)
  , openssl_certificate_paths_(other.openssl_certificate_paths_)
  , openssl_verify_paths_(other.openssl_verify_paths_)
  , connection_manager_(other.connection_manager_)
  , connection_factory_(other.connection_factory_)
  {}

  client_options_pimpl& operator=(client_options_pimpl);  // cannot assign

  // Here's the list of members.
  asio::io_service *io_service_;
  bool follow_redirects_, cache_resolved_;
  std::list<std::string> openssl_certificate_paths_, openssl_verify_paths_;
  boost::shared_ptr<http::connection_manager> connection_manager_;
  boost::shared_ptr<http::connection_factory> connection_factory_;
};
  
client_options::client_options()
: pimpl(new (std::nothrow) client_options_pimpl())
{}

client_options::client_options(client_options const &other)
: pimpl(other.pimpl->clone())
{}

client_options& client_options::operator=(client_options rhs) {
  rhs.swap(*this);
  return *this;
}

void client_options::swap(client_options &other) {
  std::swap(other.pimpl, this->pimpl);
}

client_options::~client_options() {
  delete pimpl;
  pimpl = 0;
}

client_options& client_options::io_service(asio::io_service *io_service) {
  pimpl->io_service(io_service);
  return *this;
}

asio::io_service* client_options::io_service() const {
  return pimpl->io_service();
}

client_options& client_options::follow_redirects(bool follow_redirects) {
  pimpl->follow_redirects(follow_redirects);
  return *this;
}

bool client_options::follow_redirects() const {
  return pimpl->follow_redirects();
}

client_options& client_options::cache_resolved(bool cache_resolved) {
  pimpl->cache_resolved(cache_resolved);
  return *this;
}

bool client_options::cache_resolved() const {
  return pimpl->cache_resolved();
}

client_options& client_options::add_openssl_certificate_path(std::string const &path) {
  pimpl->add_openssl_certificate_path(path);
  return *this;
}

std::list<std::string> const & client_options::openssl_certificate_paths() const {
  return pimpl->openssl_certificate_paths();
}

client_options& client_options::add_openssl_verify_path(std::string const &path) {
  pimpl->add_openssl_verify_path(path);
  return *this;
}

std::list<std::string> const & client_options::openssl_verify_paths() const {
  return pimpl->openssl_verify_paths();
}

client_options& client_options::connection_manager(boost::shared_ptr<http::connection_manager> manager) {
  pimpl->connection_manager(manager);
  return *this;
}

boost::shared_ptr<http::connection_manager> client_options::connection_manager() const {
  return pimpl->connection_manager();
}

client_options& client_options::connection_factory(boost::shared_ptr<http::connection_factory> factory) {
  pimpl->connection_factory(factory);
  return *this;
}

boost::shared_ptr<http::connection_factory> client_options::connection_factory() const {
  return pimpl->connection_factory();
}

// End of client_options.

class request_options_pimpl {
public:
  request_options_pimpl()
  : timeout_ms_(30 * 1000)
  , max_redirects_(10)
  {}

  request_options_pimpl *clone() const {
    return new (std::nothrow) request_options_pimpl(*this);
=======
  client_options& client_options::connection_manager(boost::shared_ptr<http::connection_manager> manager) {
    pimpl->connection_manager(manager);
    return *this;
>>>>>>> 645cc743
  }

  boost::shared_ptr<http::connection_manager> client_options::connection_manager() const {
    return pimpl->connection_manager();
  }

  client_options& client_options::connection_factory(boost::shared_ptr<http::connection_factory> factory) {
    pimpl->connection_factory(factory);
    return *this;
  }

  boost::shared_ptr<http::connection_factory> client_options::connection_factory() const {
    return pimpl->connection_factory();
  }

  // End of client_options.

  class request_options_pimpl {
  public:
    request_options_pimpl()
    : timeout_ms_(30 * 1000)
    , max_redirects_(10)
    {}

    request_options_pimpl *clone() const {
      return new (std::nothrow) request_options_pimpl(*this);
    }

    void timeout(uint64_t milliseconds) {
      timeout_ms_ = milliseconds;
    }

    uint64_t timeout() const {
      return timeout_ms_;
    }

    void max_redirects(int redirects) {
      max_redirects_ = redirects;
    }

    int max_redirects() const {
      return max_redirects_;
    }

  private:
    uint64_t timeout_ms_;
    int max_redirects_;

    request_options_pimpl(request_options_pimpl const &other)
    : timeout_ms_(other.timeout_ms_)
    , max_redirects_(other.max_redirects_)
    {}

    request_options_pimpl& operator=(request_options_pimpl);  // cannot be assigned.
  };

  request_options::request_options()
  : pimpl(new (std::nothrow) request_options_pimpl)
  {}

  request_options::request_options(request_options const &other)
  : pimpl(other.pimpl->clone())
  {}

  request_options& request_options::operator=(request_options rhs) {
    rhs.swap(*this);
    return *this;
  }

  void request_options::swap(request_options &other) {
    std::swap(other.pimpl, this->pimpl);
  }
  
  request_options::~request_options() {
    delete pimpl;
  }
  
  request_options& request_options::timeout(uint64_t milliseconds) {
    pimpl->timeout(milliseconds);
    return *this;
  }
  
  uint64_t request_options::timeout() const {
    return pimpl->timeout();
  }
  
  request_options& request_options::max_redirects(int redirects) {
    pimpl->max_redirects(redirects);
    return *this;
  }
  
  int request_options::max_redirects() const {
    return pimpl->max_redirects();
  }
  
}  // namespace http
}  // namespace network

#endif<|MERGE_RESOLUTION|>--- conflicted
+++ resolved
@@ -115,14 +115,6 @@
   : pimpl(other.pimpl->clone())
   {}
 
-<<<<<<< HEAD
-  void io_service(asio::io_service *io_service) {
-    io_service_ = io_service_;
-  }
-
-  asio::io_service* io_service() const {
-    return io_service_;
-=======
   client_options& client_options::operator=(client_options const &rhs) {
     client_options copy(rhs);
     copy.swap(*this);
@@ -132,7 +124,6 @@
   client_options& client_options::operator=(client_options &&rhs) {
     rhs.swap(*this);
     return *this;
->>>>>>> 645cc743
   }
 
   void client_options::swap(client_options &other) {
@@ -190,141 +181,21 @@
     return pimpl->openssl_verify_paths();
   }
 
-<<<<<<< HEAD
-private:
-  client_options_pimpl(client_options_pimpl const &other)
-  : io_service_(other.io_service_)
-  , follow_redirects_(other.follow_redirects_)
-  , cache_resolved_(other.cache_resolved_)
-  , openssl_certificate_paths_(other.openssl_certificate_paths_)
-  , openssl_verify_paths_(other.openssl_verify_paths_)
-  , connection_manager_(other.connection_manager_)
-  , connection_factory_(other.connection_factory_)
-  {}
-
-  client_options_pimpl& operator=(client_options_pimpl);  // cannot assign
-
-  // Here's the list of members.
-  asio::io_service *io_service_;
-  bool follow_redirects_, cache_resolved_;
-  std::list<std::string> openssl_certificate_paths_, openssl_verify_paths_;
-  boost::shared_ptr<http::connection_manager> connection_manager_;
-  boost::shared_ptr<http::connection_factory> connection_factory_;
-};
-  
-client_options::client_options()
-: pimpl(new (std::nothrow) client_options_pimpl())
-{}
-
-client_options::client_options(client_options const &other)
-: pimpl(other.pimpl->clone())
-{}
-
-client_options& client_options::operator=(client_options rhs) {
-  rhs.swap(*this);
-  return *this;
-}
-
-void client_options::swap(client_options &other) {
-  std::swap(other.pimpl, this->pimpl);
-}
-
-client_options::~client_options() {
-  delete pimpl;
-  pimpl = 0;
-}
-
-client_options& client_options::io_service(asio::io_service *io_service) {
-  pimpl->io_service(io_service);
-  return *this;
-}
-
-asio::io_service* client_options::io_service() const {
-  return pimpl->io_service();
-}
-
-client_options& client_options::follow_redirects(bool follow_redirects) {
-  pimpl->follow_redirects(follow_redirects);
-  return *this;
-}
-
-bool client_options::follow_redirects() const {
-  return pimpl->follow_redirects();
-}
-
-client_options& client_options::cache_resolved(bool cache_resolved) {
-  pimpl->cache_resolved(cache_resolved);
-  return *this;
-}
-
-bool client_options::cache_resolved() const {
-  return pimpl->cache_resolved();
-}
-
-client_options& client_options::add_openssl_certificate_path(std::string const &path) {
-  pimpl->add_openssl_certificate_path(path);
-  return *this;
-}
-
-std::list<std::string> const & client_options::openssl_certificate_paths() const {
-  return pimpl->openssl_certificate_paths();
-}
-
-client_options& client_options::add_openssl_verify_path(std::string const &path) {
-  pimpl->add_openssl_verify_path(path);
-  return *this;
-}
-
-std::list<std::string> const & client_options::openssl_verify_paths() const {
-  return pimpl->openssl_verify_paths();
-}
-
-client_options& client_options::connection_manager(boost::shared_ptr<http::connection_manager> manager) {
-  pimpl->connection_manager(manager);
-  return *this;
-}
-
-boost::shared_ptr<http::connection_manager> client_options::connection_manager() const {
-  return pimpl->connection_manager();
-}
-
-client_options& client_options::connection_factory(boost::shared_ptr<http::connection_factory> factory) {
-  pimpl->connection_factory(factory);
-  return *this;
-}
-
-boost::shared_ptr<http::connection_factory> client_options::connection_factory() const {
-  return pimpl->connection_factory();
-}
-
-// End of client_options.
-
-class request_options_pimpl {
-public:
-  request_options_pimpl()
-  : timeout_ms_(30 * 1000)
-  , max_redirects_(10)
-  {}
-
-  request_options_pimpl *clone() const {
-    return new (std::nothrow) request_options_pimpl(*this);
-=======
-  client_options& client_options::connection_manager(boost::shared_ptr<http::connection_manager> manager) {
+  client_options& client_options::connection_manager(std::shared_ptr<http::connection_manager> manager) {
     pimpl->connection_manager(manager);
     return *this;
->>>>>>> 645cc743
-  }
-
-  boost::shared_ptr<http::connection_manager> client_options::connection_manager() const {
+  }
+
+  std::shared_ptr<http::connection_manager> client_options::connection_manager() const {
     return pimpl->connection_manager();
   }
 
-  client_options& client_options::connection_factory(boost::shared_ptr<http::connection_factory> factory) {
+  client_options& client_options::connection_factory(std::shared_ptr<http::connection_factory> factory) {
     pimpl->connection_factory(factory);
     return *this;
   }
 
-  boost::shared_ptr<http::connection_factory> client_options::connection_factory() const {
+  std::shared_ptr<http::connection_factory> client_options::connection_factory() const {
     return pimpl->connection_factory();
   }
 
